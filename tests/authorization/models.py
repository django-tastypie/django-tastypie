--- conflicted
+++ resolved
@@ -6,12 +6,8 @@
 
 
 class AuthorProfile(models.Model):
-<<<<<<< HEAD
-    user = models.OneToOneField(User, related_name='author_profile', on_delete=models.CASCADE)
-=======
     user = models.OneToOneField(User, related_name='author_profile',
                                 on_delete=models.CASCADE)
->>>>>>> d5d2c6ec
     short_bio = models.CharField(max_length=255, blank=True, default='')
     bio = models.TextField(blank=True, default='')
     # We'll use the ``sites`` the author is assigned to as a way to control
