#!/bin/bash

PYTHONPATH=$PWD:$PWD/..${PYTHONPATH:+:$PYTHONPATH}
export PYTHONPATH

<<<<<<< HEAD
echo "** Core **"
django-admin.py test core --settings=settings_core

echo
echo
echo "** Basic **"
django-admin.py test basic --settings=settings_basic

#echo
#echo
#echo "** Complex **"
#django-admin.py test complex --settings=settings_complex

echo
echo
echo "** Alphanumeric Primary Keys **"
django-admin.py test alphanumeric --settings=settings_alphanumeric

echo
echo
echo "** Slashless **"
django-admin.py test slashless --settings=settings_slashless

echo
echo
echo "** Namespaced **"
django-admin.py test namespaced --settings=settings_namespaced

echo
echo
echo "** Related Resource **"
django-admin.py test related_resource --settings=settings_related

echo
echo
echo "** Validation **"
django-admin.py test validation --settings=settings_validation

echo
echo
echo "** Accept Header routing **"
django-admin.py test accept_header_routing --settings=settings_accept_header_routing
=======
# complex
ALL="core basic alphanumeric slashless namespaced related validation gis"

if [ $# -eq 0 ]; then
	TYPES=$ALL
elif [ $1 == '-h' ]; then
	echo "Valid arguments are: $ALL"
else
	TYPES=$@
fi

for type in $TYPES; do
	echo "** $type **"

	if [ $type == 'related' ]; then
		django-admin.py test ${type}_resource --settings=settings_$type
		continue
	elif [ $type == 'gis' ]; then
		createdb -T template_postgis tastypie.db
	fi

	django-admin.py test $type --settings=settings_$type
	echo; echo
done
>>>>>>> 4f4de0d3
<|MERGE_RESOLUTION|>--- conflicted
+++ resolved
@@ -3,52 +3,8 @@
 PYTHONPATH=$PWD:$PWD/..${PYTHONPATH:+:$PYTHONPATH}
 export PYTHONPATH
 
-<<<<<<< HEAD
-echo "** Core **"
-django-admin.py test core --settings=settings_core
-
-echo
-echo
-echo "** Basic **"
-django-admin.py test basic --settings=settings_basic
-
-#echo
-#echo
-#echo "** Complex **"
-#django-admin.py test complex --settings=settings_complex
-
-echo
-echo
-echo "** Alphanumeric Primary Keys **"
-django-admin.py test alphanumeric --settings=settings_alphanumeric
-
-echo
-echo
-echo "** Slashless **"
-django-admin.py test slashless --settings=settings_slashless
-
-echo
-echo
-echo "** Namespaced **"
-django-admin.py test namespaced --settings=settings_namespaced
-
-echo
-echo
-echo "** Related Resource **"
-django-admin.py test related_resource --settings=settings_related
-
-echo
-echo
-echo "** Validation **"
-django-admin.py test validation --settings=settings_validation
-
-echo
-echo
-echo "** Accept Header routing **"
-django-admin.py test accept_header_routing --settings=settings_accept_header_routing
-=======
 # complex
-ALL="core basic alphanumeric slashless namespaced related validation gis"
+ALL="core basic alphanumeric slashless namespaced related validation accept_header_routing gis"
 
 if [ $# -eq 0 ]; then
 	TYPES=$ALL
@@ -70,5 +26,4 @@
 
 	django-admin.py test $type --settings=settings_$type
 	echo; echo
-done
->>>>>>> 4f4de0d3
+done