from datetime import datetime
import json

import django
from django.contrib.auth.models import User
from django.core.urlresolvers import reverse
from django.db.models.signals import pre_save
from django.test.testcases import TestCase

from tastypie import fields
from tastypie.exceptions import NotFound

from core.models import Note, MediaBit
from core.tests.mocks import MockRequest
<<<<<<< HEAD
from tastypie import fields
from related_resource.api.resources import FreshNoteResource, CategoryResource, PersonResource, JobResource, \
    OrderResource
from related_resource.api.urls import api
from related_resource.models import Category, Tag, Taggable, TaggableTag, ExtraData, Company, Person, Dog, DogHouse, \
    Bone, Product, Address, Job, Payment, Order, OrderItem
from related_resource.models import Label
from django.db.models.signals import pre_save
from datetime import datetime, tzinfo, timedelta
=======
from core.tests.resources import HttpRequest

from related_resource.api.resources import CategoryResource, ForumResource, FreshNoteResource, JobResource, NoteResource, PersonResource, UserResource
from related_resource.api.urls import api
from related_resource.models import Category, Label, Tag, Taggable, TaggableTag, ExtraData, Company, Person, Dog, DogHouse, Bone, Product, Address, Job, Payment, Forum
from testcases import TestCaseWithFixture


class M2MResourcesTestCase(TestCaseWithFixture):
    def test_same_object_added(self):
        """
        From Issue #1035
        """
        
        user=User.objects.create(username='gjcourt')
        
        ur=UserResource()
        fr=ForumResource()
        
        resp = self.client.post(fr.get_resource_uri(), content_type='application/json', data=json.dumps({
            'name': 'Test Forum',
            'members': [ur.get_resource_uri(user)],
            'moderators': [ur.get_resource_uri(user)],
        }))
        self.assertEqual(resp.status_code, 201, resp.content)
        data = json.loads(resp.content.decode('utf-8'))
        self.assertEqual(len(data['moderators']), 1)
        self.assertEqual(len(data['members']), 1)
>>>>>>> a3783a58


class RelatedResourceTest(TestCaseWithFixture):
    urls = 'related_resource.api.urls'

    def setUp(self):
        super(RelatedResourceTest, self).setUp()
        self.user = User.objects.create(username="testy_mctesterson")

    def test_cannot_access_user_resource(self):
        resource = api.canonical_resource_for('users')
        request = MockRequest()
        request.GET = {'format': 'json'}
        request.method = 'PUT'
        request.set_body('{"username": "foobar"}')
        resp = resource.wrap_view('dispatch_detail')(request, pk=self.user.pk)

        self.assertEqual(resp.status_code, 405)
        self.assertEqual(User.objects.get(id=self.user.id).username, self.user.username)

    def test_related_resource_authorization(self):
        resource = api.canonical_resource_for('notes')

        request = MockRequest()
        request.GET = {'format': 'json'}
        request.method = 'POST'
        request.set_body('{"content": "The cat is back. The dog coughed him up out back.", "created": "2010-04-03 20:05:00", "is_active": true, "slug": "cat-is-back", "title": "The Cat Is Back", "updated": "2010-04-03 20:05:00", "author": null}')

        resp = resource.post_list(request)
        self.assertEqual(resp.status_code, 201)
        self.assertEqual(User.objects.get(id=self.user.id).username, 'testy_mctesterson')

        request = MockRequest()
        request.GET = {'format': 'json'}
        request.method = 'POST'
        request.set_body('{"content": "The cat is back. The dog coughed him up out back.", "created": "2010-04-03 20:05:00", "is_active": true, "slug": "cat-is-back-2", "title": "The Cat Is Back", "updated": "2010-04-03 20:05:00", "author": {"id": %s, "username": "foobar"}}' % self.user.id)

        resp = resource.post_list(request)
        self.assertEqual(resp.status_code, 201)
        self.assertEqual(User.objects.get(id=self.user.id).username, 'foobar')


class CategoryResourceTest(TestCaseWithFixture):
    urls = 'related_resource.api.urls'

    def setUp(self):
        super(CategoryResourceTest, self).setUp()
        self.parent_cat_1 = Category.objects.create(parent=None, name='Dad')
        self.parent_cat_2 = Category.objects.create(parent=None, name='Mom')
        self.child_cat_1 = Category.objects.create(parent=self.parent_cat_1, name='Son')
        self.child_cat_2 = Category.objects.create(parent=self.parent_cat_2, name='Daughter')

    def test_correct_relation(self):
        resource = api.canonical_resource_for('category')
        request = MockRequest()
        request.GET = {'format': 'json'}
        request.method = 'GET'
        resp = resource.wrap_view('dispatch_detail')(request, pk=self.parent_cat_1.pk)

        self.assertEqual(resp.status_code, 200)
        data = json.loads(resp.content.decode('utf-8'))
        self.assertEqual(data['parent'], None)
        self.assertEqual(data['name'], 'Dad')

        # Now try a child.
        resp = resource.wrap_view('dispatch_detail')(request, pk=self.child_cat_2.pk)

        self.assertEqual(resp.status_code, 200)
        data = json.loads(resp.content.decode('utf-8'))
        self.assertEqual(data['parent'], '/v1/category/2/')
        self.assertEqual(data['name'], 'Daughter')

    def test_put_null(self):
        resource = api.canonical_resource_for('category')
        request = MockRequest()
        request.GET = {'format': 'json'}
        request.method = 'PUT'
        request.set_body('{"parent": null, "name": "Son"}')

        # Before the PUT, there should be a parent.
        self.assertEqual(Category.objects.get(pk=self.child_cat_1.pk).parent.pk, self.parent_cat_1.pk)

        # After the PUT, the parent should be ``None``.
        resp = resource.put_detail(request, pk=self.child_cat_1.pk)
        self.assertEqual(resp.status_code, 204)
        self.assertEqual(Category.objects.get(pk=self.child_cat_1.pk).name, 'Son')
        self.assertEqual(Category.objects.get(pk=self.child_cat_1.pk).parent, None)


class ExplicitM2MResourceRegressionTest(TestCaseWithFixture):
    urls = 'related_resource.api.urls'

    def setUp(self):
        super(ExplicitM2MResourceRegressionTest, self).setUp()
        self.tag_1 = Tag.objects.create(name='important')
        self.taggable_1 = Taggable.objects.create(name='exam')

        # Create relations between tags and taggables through the explicit m2m table
        self.taggabletag_1 = TaggableTag.objects.create(tag=self.tag_1, taggable=self.taggable_1)

        # Give each tag some extra data (the lookup of this data is what makes the test fail)
        self.extradata_1 = ExtraData.objects.create(tag=self.tag_1, name='additional')

    def test_correct_setup(self):
        request = MockRequest()
        request.GET = {'format': 'json'}
        request.method = 'GET'

        # Verify the explicit 'through' relationships has been created correctly
        resource = api.canonical_resource_for('taggabletag')
        resp = resource.wrap_view('dispatch_detail')(request, pk=self.taggabletag_1.pk)
        data = json.loads(resp.content.decode('utf-8'))
        self.assertEqual(resp.status_code, 200)
        self.assertEqual(data['tag'], '/v1/tag/1/')
        self.assertEqual(data['taggable'], '/v1/taggable/1/')

        resource = api.canonical_resource_for('taggable')
        resp = resource.wrap_view('dispatch_detail')(request, pk=self.taggable_1.pk)
        data = json.loads(resp.content.decode('utf-8'))
        self.assertEqual(resp.status_code, 200)
        self.assertEqual(data['name'], 'exam')

        resource = api.canonical_resource_for('tag')
        request.path = "/v1/tag/%(pk)s/" % {'pk': self.tag_1.pk}
        resp = resource.wrap_view('dispatch_detail')(request, pk=self.tag_1.pk)
        data = json.loads(resp.content.decode('utf-8'))
        self.assertEqual(resp.status_code, 200)
        self.assertEqual(data['name'], 'important')

        # and check whether the extradata is present
        self.assertEqual(data['extradata']['name'], u'additional')

    def test_post_new_tag(self):
        resource = api.canonical_resource_for('tag')
        request = MockRequest()
        request.GET = {'format': 'json'}
        request.method = 'POST'
        request.set_body('{"name": "school", "taggabletags": [ ]}')

        # Prior to the addition of ``blank=True``, this would
        # fail badly.
        resp = resource.wrap_view('dispatch_list')(request)
        self.assertEqual(resp.status_code, 201)

        # GET the created object (through its headers.location)
        self.assertTrue(resp.has_header('location'))
        location = resp['Location']

        resp = self.client.get(location, data={'format': 'json'})
        self.assertEqual(resp.status_code, 200)
        deserialized = json.loads(resp.content.decode('utf-8'))
        self.assertEqual(len(deserialized), 5)
        self.assertEqual(deserialized['name'], 'school')


class OneToManySetupTestCase(TestCaseWithFixture):
    urls = 'related_resource.api.urls'

    def test_one_to_many(self):
        # Sanity checks.
        self.assertEqual(Note.objects.count(), 2)
        self.assertEqual(MediaBit.objects.count(), 0)

        fnr = FreshNoteResource()

        data = {
            'title': 'Create with related URIs',
            'slug': 'create-with-related-uris',
            'content': 'Some content here',
            'is_active': True,
            'media_bits': [
                {
                    'title': 'Picture #1'
                }
            ]
        }

        request = MockRequest()
        request.GET = {'format': 'json'}
        request.method = 'POST'
        request.set_body(json.dumps(data))

        resp = fnr.post_list(request)
        self.assertEqual(resp.status_code, 201)
        self.assertEqual(Note.objects.count(), 3)
        note = Note.objects.latest('created')
        self.assertEqual(note.media_bits.count(), 1)
        self.assertEqual(note.media_bits.all()[0].title, u'Picture #1')


class FullCategoryResource(CategoryResource):
    parent = fields.ToOneField('self', 'parent', null=True, full=True)


class RelationshipOppositeFromModelTestCase(TestCaseWithFixture):
    """
        On the model, the Job relationship is defined on the Payment.
        On the resource, the PaymentResource is defined on the JobResource as well
    """
    def setUp(self):
        super(RelationshipOppositeFromModelTestCase, self).setUp()

        # a job with a payment exists to start with
        self.some_time_str = datetime.now().strftime('%Y-%m-%d %H:%M')
        job = Job.objects.create(name='SomeJob')
        payment = Payment.objects.create(job=job, scheduled=self.some_time_str)

    def test_create_similar(self):
        # We submit to job with the related payment included.
        # Note that on the resource, the payment related resource is defined
        # On the model, the Job class does not have a payment field,
        # but it has a reverse relationship defined by the Payment class
        resource = JobResource()
        data = {
            'name': 'OtherJob',
            'payment': {
                'scheduled': self.some_time_str
            }
        }

        request = MockRequest()
        request.GET = {'format': 'json'}
        request.method = 'POST'
        request.set_body(json.dumps(data))

        resp = resource.post_list(request)
        self.assertEqual(resp.status_code, 201)
        self.assertEqual(Job.objects.count(), 2)
        self.assertEqual(Payment.objects.count(), 2)

        new_job = Job.objects.all().order_by('-id')[0]
        new_payment = Payment.objects.all().order_by('-id')[0]

        self.assertEqual(new_job.name, 'OtherJob')
        self.assertEqual(new_job, new_payment.job)


class RelatedPatchTestCase(TestCaseWithFixture):
    urls = 'related_resource.api.urls'

    def setUp(self):
        super(RelatedPatchTestCase, self).setUp()
        # this test doesn't use MockRequest, so the body attribute is different.
        if django.VERSION >= (1, 4):
            self.body_attr = "_body"
        else:
            self.body_attr = "_raw_post_data"

    def test_patch_to_one(self):
        resource = FullCategoryResource()
        cat1 = Category.objects.create(name='Dad')
        cat2 = Category.objects.create(parent=cat1, name='Child')

        request = HttpRequest()
        request.GET = {'format': 'json'}
        request.method = 'PATCH'
        request.path = "/v1/category/%(pk)s/" % {'pk': cat2.pk}
        request._read_started = False

        data = {
            'name': 'Kid'
        }

        setattr(request, self.body_attr, json.dumps(data))
        self.assertEqual(cat2.name, 'Child')
        resp = resource.patch_detail(request, pk=cat2.pk)
        self.assertEqual(resp.status_code, 202)
        cat2 = Category.objects.get(pk=2)
        self.assertEqual(cat2.name, 'Kid')


class NestedRelatedResourceTest(TestCaseWithFixture):
    urls = 'related_resource.api.urls'

    def test_one_to_one(self):
        """
        Test a related ToOne resource with a nested full ToOne resource
        """
        self.assertEqual(Person.objects.count(), 0)
        self.assertEqual(Company.objects.count(), 0)
        self.assertEqual(Address.objects.count(), 0)

        pr = PersonResource()

        data = {
            'name': 'Joan Rivers',
            'company': {
                'name': 'Yum Yum Pie Factory!',
                'address': {
                    'line': 'Somewhere, Utah'
                }
            }
        }

        request = MockRequest()
        request.GET = {'format': 'json'}
        request.method = 'POST'
        request.set_body(json.dumps(data))
        resp = pr.post_list(request)
        self.assertEqual(resp.status_code, 201)

        pk = Person.objects.all()[0].pk
        request = MockRequest()
        request.method = 'GET'
        request.path = reverse('api_dispatch_detail',
                               kwargs={'pk': pk,
                                       'resource_name': pr._meta.resource_name,
                                       'api_name': pr._meta.api_name})
        resp = pr.get_detail(request, pk=pk)
        self.assertEqual(resp.status_code, 200)

        person = json.loads(resp.content.decode('utf-8'))
        self.assertEqual(person['name'], 'Joan Rivers')

        company = person['company']
        self.assertEqual(company['name'], 'Yum Yum Pie Factory!')

        address = company['address']
        self.assertEqual(address['line'], 'Somewhere, Utah')

        request = MockRequest()
        request.GET = {'format': 'json'}
        request.method = 'PUT'
        request.path = reverse('api_dispatch_detail', 
                               kwargs={'pk': pk, 
                                       'resource_name': pr._meta.resource_name, 
                                       'api_name': pr._meta.api_name})
        request.set_body(resp.content.decode('utf-8'))
        resp = pr.put_detail(request, pk=pk)
        self.assertEqual(resp.status_code, 204)

    def test_one_to_many(self):
        """
        Test a related ToOne resource with a nested full ToMany resource
        """
        self.assertEqual(Person.objects.count(), 0)
        self.assertEqual(Company.objects.count(), 0)
        self.assertEqual(Product.objects.count(), 0)

        pr = PersonResource()

        data = {
            'name': 'Joan Rivers',
            'company': {
                'name': 'Yum Yum Pie Factory!',
                'products': [
                    {
                        'name': 'Tasty Pie'
                    }
                ]
            }
        }

        request = MockRequest()
        request.GET = {'format': 'json'}
        request.method = 'POST'
        request.set_body(json.dumps(data))
        resp = pr.post_list(request)
        self.assertEqual(resp.status_code, 201)
        self.assertEqual(Person.objects.count(), 1)
        self.assertEqual(Company.objects.count(), 1)
        self.assertEqual(Product.objects.count(), 1)

        pk = Person.objects.all()[0].pk
        request = MockRequest()
        request.method = 'GET'
        resp = pr.get_detail(request, pk=pk)
        self.assertEqual(resp.status_code, 200)

        person = json.loads(resp.content.decode('utf-8'))
        self.assertEqual(person['name'], 'Joan Rivers')

        company = person['company']
        self.assertEqual(company['name'], 'Yum Yum Pie Factory!')
        self.assertEqual(len(company['products']), 1)

        product = company['products'][0]
        self.assertEqual(product['name'], 'Tasty Pie')

        request = MockRequest()
        request.GET = {'format': 'json'}
        request.method = 'PUT'
        request.set_body(json.dumps(person))
        resp = pr.put_detail(request, pk=pk)
        self.assertEqual(resp.status_code, 204)

    def test_many_to_one(self):
        """
        Test a related ToMany resource with a nested full ToOne resource
        """
        self.assertEqual(Person.objects.count(), 0)
        self.assertEqual(Dog.objects.count(), 0)
        self.assertEqual(DogHouse.objects.count(), 0)

        pr = PersonResource()

        data = {
            'name': 'Joan Rivers',
            'dogs': [
                {
                    'name': 'Snoopy',
                    'house': {
                        'color': 'Red'
                    }
                }
            ]
        }

        request = MockRequest()
        request.GET = {'format': 'json'}
        request.method = 'POST'
        request.set_body(json.dumps(data))
        resp = pr.post_list(request)
        self.assertEqual(resp.status_code, 201)
        self.assertEqual(Person.objects.count(), 1)
        self.assertEqual(Dog.objects.count(), 1)
        self.assertEqual(DogHouse.objects.count(), 1)

        pk = Person.objects.all()[0].pk
        request = MockRequest()
        request.method = 'GET'
        request.path = reverse('api_dispatch_detail', kwargs={'pk': pk, 'resource_name': pr._meta.resource_name, 'api_name': pr._meta.api_name})
        resp = pr.get_detail(request, pk=pk)
        self.assertEqual(resp.status_code, 200)

        person = json.loads(resp.content.decode('utf-8'))
        self.assertEqual(person['name'], 'Joan Rivers')
        self.assertEqual(len(person['dogs']), 1)

        dog = person['dogs'][0]
        self.assertEqual(dog['name'], 'Snoopy')

        house = dog['house']
        self.assertEqual(house['color'], 'Red')

        request = MockRequest()
        request.GET = {'format': 'json'}
        request.method = 'PUT'
        request.set_body(json.dumps(person))
        request.path = reverse('api_dispatch_detail', kwargs={'pk': pk, 'resource_name': pr._meta.resource_name, 'api_name': pr._meta.api_name})
        resp = pr.put_detail(request, pk=pk)
        self.assertEqual(resp.status_code, 204)

    def test_many_to_one_extra_data_ignored(self):
        """
        Test a related ToMany resource with a nested full ToOne resource
        
        FieldError would result when extra data is included on an embedded
        resource for an already saved object.
        """
        self.assertEqual(Person.objects.count(), 0)
        self.assertEqual(Dog.objects.count(), 0)
        self.assertEqual(DogHouse.objects.count(), 0)

        pr = PersonResource()

        data = {
            'name': 'Joan Rivers',
            'dogs': [
                {
                    'name': 'Snoopy',
                    'house': {
                        'color': 'Red'
                    }
                }
            ]
        }

        request = MockRequest()
        request.GET = {'format': 'json'}
        request.method = 'POST'
        request.set_body(json.dumps(data))
        resp = pr.post_list(request)
        self.assertEqual(resp.status_code, 201)
        self.assertEqual(Person.objects.count(), 1)
        self.assertEqual(Dog.objects.count(), 1)
        self.assertEqual(DogHouse.objects.count(), 1)

        pk = Person.objects.all()[0].pk
        request = MockRequest()
        request.method = 'GET'
        request.path = reverse('api_dispatch_detail', kwargs={'pk': pk, 'resource_name': pr._meta.resource_name, 'api_name': pr._meta.api_name})
        resp = pr.get_detail(request, pk=pk)
        self.assertEqual(resp.status_code, 200)

        person = json.loads(resp.content.decode('utf-8'))
        self.assertEqual(person['name'], 'Joan Rivers')
        self.assertEqual(len(person['dogs']), 1)

        dog = person['dogs'][0]
        self.assertEqual(dog['name'], 'Snoopy')

        house = dog['house']
        self.assertEqual(house['color'], 'Red')

        # clients may include extra data, which should be ignored. Make extra data is ignored on the resource and sub resources.
        person['thisfieldshouldbeignored'] = 'foobar'
        person['dogs'][0]['thisfieldshouldbeignored'] = 'foobar'
        
        request = MockRequest()
        request.GET = {'format': 'json'}
        request.method = 'PUT'
        request.set_body(json.dumps(person))
        request.path = reverse('api_dispatch_detail', kwargs={'pk': pk, 'resource_name': pr._meta.resource_name, 'api_name': pr._meta.api_name})
        resp = pr.put_detail(request, pk=pk)
        self.assertEqual(resp.status_code, 204)

    def test_many_to_many(self):
        """
        Test a related ToMany resource with a nested full ToMany resource
        """
        self.assertEqual(Person.objects.count(), 0)
        self.assertEqual(Dog.objects.count(), 0)
        self.assertEqual(Bone.objects.count(), 0)

        pr = PersonResource()

        data = {
            'name': 'Joan Rivers',
            'dogs': [
                {
                    'name': 'Snoopy',
                    'bones': [
                        {
                            'color': 'white'
                        }
                    ]
                }
            ]
        }

        request = MockRequest()
        request.GET = {'format': 'json'}
        request.method = 'POST'
        request.path = reverse('api_dispatch_list', kwargs={'resource_name': pr._meta.resource_name, 'api_name': pr._meta.api_name})
        request.set_body(json.dumps(data))
        resp = pr.post_list(request)
        self.assertEqual(resp.status_code, 201)
        self.assertEqual(Person.objects.count(), 1)
        self.assertEqual(Dog.objects.count(), 1)
        self.assertEqual(Bone.objects.count(), 1)

        pk = Person.objects.all()[0].pk
        request = MockRequest()
        request.method = 'GET'
        request.path = reverse('api_dispatch_detail', kwargs={'pk': pk, 'resource_name': pr._meta.resource_name, 'api_name': pr._meta.api_name})
        resp = pr.get_detail(request, pk=pk)
        self.assertEqual(resp.status_code, 200)

        person = json.loads(resp.content.decode('utf-8'))
        self.assertEqual(person['name'], 'Joan Rivers')
        self.assertEqual(len(person['dogs']), 1)

        dog = person['dogs'][0]
        self.assertEqual(dog['name'], 'Snoopy')
        self.assertEqual(len(dog['bones']), 1)

        bone = dog['bones'][0]
        self.assertEqual(bone['color'], 'white')

        request = MockRequest()
        request.GET = {'format': 'json'}
        request.method = 'PUT'
        request.set_body(json.dumps(person))
        request.path = reverse('api_dispatch_detail', kwargs={'pk': pk, 'resource_name': pr._meta.resource_name, 'api_name': pr._meta.api_name})
        resp = pr.put_detail(request, pk=pk)
        self.assertEqual(resp.status_code, 204)

        # Change just a nested resource via PUT
        request = MockRequest()
        request.GET = {'format': 'json'}
        request.method = 'PUT'
        person['dogs'][0]['bones'][0]['color'] = 'gray'
        body = json.dumps(person)
        request.set_body(body)
        request.path = reverse('api_dispatch_detail', kwargs={'pk': pk, 'resource_name': pr._meta.resource_name, 'api_name': pr._meta.api_name})
        resp = pr.put_detail(request, pk=pk)
        self.assertEqual(resp.status_code, 204)

        self.assertEqual(Bone.objects.count(), 1)
        bone = Bone.objects.all()[0]
        self.assertEqual(bone.color, 'gray')


class RelatedSaveCallsTest(TestCaseWithFixture):
    urls = 'related_resource.api.urls'

    def test_one_query_for_post_list(self):
        """
        Posting a new detail with no related objects
        should require one query to save the object
        """
        resource = api.canonical_resource_for('category')

        request = MockRequest()
        body = json.dumps({
            'name': 'Foo',
            'parent': None
        })
        request.set_body(body)

        with self.assertNumQueries(1):
            resp = resource.post_list(request)

    def test_two_queries_for_post_list(self):
        """
        Posting a new detail with one related object, referenced via its
        ``resource_uri`` should require two queries: one to save the
        object, and one to lookup the related object.
        """
        parent = Category.objects.create(name='Bar')
        resource = api.canonical_resource_for('category')

        request = MockRequest()
        body = json.dumps({
            'name': 'Foo',
            'parent': resource.get_resource_uri(parent)
        })

        request.set_body(body)

        with self.assertNumQueries(2):
            resp = resource.post_list(request)

    def test_no_save_m2m_unchanged(self):
        """
        Posting a new detail with a related m2m object shouldn't
        save the m2m object unless the m2m object is provided inline.
        """
        def _save_fails_test(sender, **kwargs):
            self.fail("Should not have saved Label")

        pre_save.connect(_save_fails_test, sender=Label)
        l1 = Label.objects.get(name='coffee')
        resource = api.canonical_resource_for('post')
        label_resource = api.canonical_resource_for('label')

        request = MockRequest()

        body = json.dumps({
            'name': 'test post',
            'label': [label_resource.get_resource_uri(l1)],
        })

        request.set_body(body)

        resource.post_list(request)  #_save_fails_test will explode if Label is saved

    def test_save_m2m_changed(self):
        """
        Posting a new or updated detail object with a related m2m object
        should save the m2m object if it's included inline.
        """

        resource = api.canonical_resource_for('tag')
        request = MockRequest()
        request.GET = {'format': 'json'}
        request.method = 'POST'
        body_dict = {'name':'school',
                     'taggabletags':[{'extra':7}]
                     }

        request.set_body(json.dumps(body_dict))

        resp = resource.wrap_view('dispatch_list')(request)
        self.assertEqual(resp.status_code, 201)

        # 'extra' should have been set
        tag = Tag.objects.all()[0]
        taggable_tag = tag.taggabletags.all()[0]
        self.assertEqual(taggable_tag.extra, 7)

        body_dict['taggabletags'] = [{'extra':1234}]

        request.set_body(json.dumps(body_dict))

        request.path = reverse('api_dispatch_detail', kwargs={'pk': tag.pk,
                                                              'resource_name': resource._meta.resource_name,
                                                              'api_name': resource._meta.api_name})

        resource.put_detail(request)

        # 'extra' should have changed
        tag = Tag.objects.all()[0]
        taggable_tag = tag.taggabletags.all()[0]
        self.assertEqual(taggable_tag.extra, 1234)

<<<<<<< HEAD

class ModelWithReverseItemsRelationshipTest(TestCase):

    def test_reverse_items_relationship(self):
        order_resource = OrderResource()

        data = {
            'name': 'order1',
            'items': [
                {
                    'name': 'car',
                },
                {
                    'name': 'yacht',
                }
            ]
=======
    def test_no_save_m2m_unchanged_existing_data_persists(self):
        """
        Data should persist when posting an updated detail object with
        unchanged reverse realated objects.
        """

        person = Person.objects.create(name='Ryan')
        dog = Dog.objects.create(name='Wilfred', owner=person)
        bone1 = Bone.objects.create(color='White', dog=dog)
        bone2 = Bone.objects.create(color='Grey', dog=dog)
        
        self.assertEqual(dog.bones.count(), 2)
        
        resource = api.canonical_resource_for('dog')
        request = MockRequest()
        request.GET = {'format': 'json'}
        request.method = 'PUT'
        request._load_post_and_files = lambda *args, **kwargs: None
        body_dict = {
            'id': dog.id,
            'name': 'Wilfred',
            'bones': [
                {'id': bone1.id, 'color':  bone1.color},
                {'id': bone2.id, 'color':  bone2.color}
            ]
        }
        
        request.set_body(json.dumps(body_dict))
        
        resp = resource.wrap_view('dispatch_detail')(request, pk=dog.pk)
        
        self.assertEqual(resp.status_code, 204)

        dog = Dog.objects.all()[0]
        
        dog_bones = dog.bones.all()
        
        self.assertEqual(len(dog_bones), 2)
        
        self.assertEqual(dog_bones[0], bone1)
        self.assertEqual(dog_bones[1], bone2)


class CorrectUriRelationsTestCase(TestCaseWithFixture):
    """
    Validate that incorrect URI (with PKs that line up to valid data) are not
    accepted.
    """
    urls = 'related_resource.api.urls'

    def test_incorrect_uri(self):
        self.assertEqual(Note.objects.count(), 2)
        nr = NoteResource()

        # For this test, we need a ``User`` with the same PK as a ``Note``.
        note_1 = Note.objects.latest('created')
        User.objects.create(
            id=note_1.pk,
            username='valid',
            email='valid@exmaple.com',
            password='junk'
        )

        data = {
            # This URI is flat-out wrong (wrong resource).
            # This should cause the request to fail.
            'author': '/v1/notes/{0}/'.format(
                note_1.pk
            ),
            'title': 'Nopenopenope',
            'slug': 'invalid-request',
            'content': "This shouldn't work.",
            'is_active': True,
>>>>>>> a3783a58
        }

        request = MockRequest()
        request.GET = {'format': 'json'}
        request.method = 'POST'
<<<<<<< HEAD
        request.path = reverse('api_dispatch_list',
                               kwargs={'resource_name': order_resource._meta.resource_name,
                                       'api_name': order_resource._meta.api_name})
        request.set_body(json.dumps(data))
        resp = order_resource.post_list(request)
        self.assertEqual(resp.status_code, 201)
        self.assertEqual(Order.objects.count(), 1)
        self.assertEqual(OrderItem.objects.count(), 2)
=======
        request.set_body(json.dumps(data))

        with self.assertRaises(NotFound) as cm:
            nr.post_list(request)

        self.assertEqual(str(cm.exception), "An incorrect URL was provided '/v1/notes/2/' for the 'UserResource' resource.")
        self.assertEqual(Note.objects.count(), 2)


class TestPutOnRelatedResource(TestCase):
    def test_m2m_put_prefetch(self):
        resource = api.canonical_resource_for('forum')
        request = MockRequest()
        request.GET = {'format': 'json'}
        request.method = 'PUT'
        forum = Forum.objects.create()
        user_data_1 = {
            'username': 'valid but unique',
            'email': 'valid.unique@exmaple.com',
            'password': 'junk',
            }
        user_data_2 = {
            'username': 'valid and very unique',
            'email': 'valid.very.unique@exmaple.com',
            'password': 'junk',
            }
        user_data_3 = {
            'username': 'valid again',
            'email': 'valid.very.unique@exmaple.com',
            'password': 'junk',
            }

        forum_data = {'members': [user_data_1, user_data_2, ],
                      'moderators': [user_data_3, ]}
        request.set_body(json.dumps(forum_data))

        request.path = reverse('api_dispatch_detail', kwargs={'pk': forum.pk,
                                                              'resource_name': resource._meta.resource_name,
                                                              'api_name': resource._meta.api_name})

        response = resource.put_detail(request)
        self.assertEqual(response.status_code, 200)
        data = json.loads(response.content.decode('utf-8'))

        # Check that the query does what it's supposed to and only the return value is wrong
        self.assertEqual(User.objects.count(), 3)

        self.assertEqual(len(data['members']), 2)
        self.assertEqual(len(data['moderators']), 1)
>>>>>>> a3783a58
<|MERGE_RESOLUTION|>--- conflicted
+++ resolved
@@ -12,22 +12,13 @@
 
 from core.models import Note, MediaBit
 from core.tests.mocks import MockRequest
-<<<<<<< HEAD
-from tastypie import fields
-from related_resource.api.resources import FreshNoteResource, CategoryResource, PersonResource, JobResource, \
-    OrderResource
+from core.tests.resources import HttpRequest
+
+from related_resource.api.resources import CategoryResource, ForumResource, FreshNoteResource, JobResource, \
+    NoteResource, PersonResource, UserResource, OrderResource
 from related_resource.api.urls import api
-from related_resource.models import Category, Tag, Taggable, TaggableTag, ExtraData, Company, Person, Dog, DogHouse, \
-    Bone, Product, Address, Job, Payment, Order, OrderItem
-from related_resource.models import Label
-from django.db.models.signals import pre_save
-from datetime import datetime, tzinfo, timedelta
-=======
-from core.tests.resources import HttpRequest
-
-from related_resource.api.resources import CategoryResource, ForumResource, FreshNoteResource, JobResource, NoteResource, PersonResource, UserResource
-from related_resource.api.urls import api
-from related_resource.models import Category, Label, Tag, Taggable, TaggableTag, ExtraData, Company, Person, Dog, DogHouse, Bone, Product, Address, Job, Payment, Forum
+from related_resource.models import Category, Label, Tag, Taggable, TaggableTag, ExtraData, Company, Person, Dog, \
+    DogHouse, Bone, Product, Address, Job, Payment, Forum, Order, OrderItem
 from testcases import TestCaseWithFixture
 
 
@@ -51,7 +42,6 @@
         data = json.loads(resp.content.decode('utf-8'))
         self.assertEqual(len(data['moderators']), 1)
         self.assertEqual(len(data['members']), 1)
->>>>>>> a3783a58
 
 
 class RelatedResourceTest(TestCaseWithFixture):
@@ -739,24 +729,6 @@
         taggable_tag = tag.taggabletags.all()[0]
         self.assertEqual(taggable_tag.extra, 1234)
 
-<<<<<<< HEAD
-
-class ModelWithReverseItemsRelationshipTest(TestCase):
-
-    def test_reverse_items_relationship(self):
-        order_resource = OrderResource()
-
-        data = {
-            'name': 'order1',
-            'items': [
-                {
-                    'name': 'car',
-                },
-                {
-                    'name': 'yacht',
-                }
-            ]
-=======
     def test_no_save_m2m_unchanged_existing_data_persists(self):
         """
         Data should persist when posting an updated detail object with
@@ -830,22 +802,11 @@
             'slug': 'invalid-request',
             'content': "This shouldn't work.",
             'is_active': True,
->>>>>>> a3783a58
-        }
-
-        request = MockRequest()
-        request.GET = {'format': 'json'}
-        request.method = 'POST'
-<<<<<<< HEAD
-        request.path = reverse('api_dispatch_list',
-                               kwargs={'resource_name': order_resource._meta.resource_name,
-                                       'api_name': order_resource._meta.api_name})
-        request.set_body(json.dumps(data))
-        resp = order_resource.post_list(request)
-        self.assertEqual(resp.status_code, 201)
-        self.assertEqual(Order.objects.count(), 1)
-        self.assertEqual(OrderItem.objects.count(), 2)
-=======
+        }
+
+        request = MockRequest()
+        request.GET = {'format': 'json'}
+        request.method = 'POST'
         request.set_body(json.dumps(data))
 
         with self.assertRaises(NotFound) as cm:
@@ -895,4 +856,33 @@
 
         self.assertEqual(len(data['members']), 2)
         self.assertEqual(len(data['moderators']), 1)
->>>>>>> a3783a58
+
+
+class ModelWithReverseItemsRelationshipTest(TestCase):
+
+    def test_reverse_items_relationship(self):
+        order_resource = OrderResource()
+
+        data = {
+            'name': 'order1',
+            'items': [
+                {
+                    'name': 'car',
+                },
+                {
+                    'name': 'yacht',
+                }
+            ]
+        }
+
+        request = MockRequest()
+        request.GET = {'format': 'json'}
+        request.method = 'POST'
+        request.path = reverse('api_dispatch_list',
+                               kwargs={'resource_name': order_resource._meta.resource_name,
+                                       'api_name': order_resource._meta.api_name})
+        request.set_body(json.dumps(data))
+        resp = order_resource.post_list(request)
+        self.assertEqual(resp.status_code, 201)
+        self.assertEqual(Order.objects.count(), 1)
+        self.assertEqual(OrderItem.objects.count(), 2)
