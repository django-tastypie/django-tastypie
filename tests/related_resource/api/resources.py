from django.contrib.auth.models import User

from tastypie import fields
from tastypie.resources import ModelResource
from tastypie.authorization import Authorization

from core.models import Note, MediaBit

from related_resource.models import Category, Tag, ExtraData, Taggable,\
<<<<<<< HEAD
    TaggableTag, Person, Company, Product, Address, Dog, DogHouse, Bone, Job, Payment
from tests.related_resource.models import Label, Post, OrderItem, Order
=======
    TaggableTag, Person, Company, Product, Address, Dog, Forum, DogHouse, Bone, Job, Payment, Label, Post
>>>>>>> a3783a58


class UserResource(ModelResource):
    class Meta:
        resource_name = 'users'
        queryset = User.objects.all()
        allowed_methods = ['get']
        authorization = Authorization()


class NoteResource(ModelResource):
    author = fields.ForeignKey(UserResource, 'author')

    class Meta:
        resource_name = 'notes'
        queryset = Note.objects.all()
        authorization = Authorization()


class CategoryResource(ModelResource):
    parent = fields.ToOneField('self', 'parent', null=True)

    class Meta:
        resource_name = 'category'
        queryset = Category.objects.all()
        authorization = Authorization()


class TagResource(ModelResource):
    taggabletags = fields.ToManyField(
            'related_resource.api.resources.TaggableTagResource', 'taggabletags',
            null=True)

    extradata = fields.ToOneField(
            'related_resource.api.resources.ExtraDataResource', 'extradata',
            null=True, blank=True, full=True)

    class Meta:
        resource_name = 'tag'
        queryset = Tag.objects.all()
        authorization = Authorization()


class TaggableResource(ModelResource):
    taggabletags = fields.ToManyField(
            'related_resource.api.resources.TaggableTagResource', 'taggabletags',
            null=True)

    class Meta:
        resource_name = 'taggable'
        queryset = Taggable.objects.all()
        authorization = Authorization()


class TaggableTagResource(ModelResource):
    tag = fields.ToOneField(
            'related_resource.api.resources.TagResource', 'tag',
            null=True)
    taggable = fields.ToOneField(
            'related_resource.api.resources.TaggableResource', 'taggable',
            null=True)

    class Meta:
        resource_name = 'taggabletag'
        queryset = TaggableTag.objects.all()
        authorization = Authorization()


class ExtraDataResource(ModelResource):
    tag = fields.ToOneField(
            'related_resource.api.resources.TagResource', 'tag',
            null=True)

    class Meta:
        resource_name = 'extradata'
        queryset = ExtraData.objects.all()
        authorization = Authorization()


class FreshNoteResource(ModelResource):
    media_bits = fields.ToManyField('related_resource.api.resources.FreshMediaBitResource', 'media_bits', related_name='note')

    class Meta:
        queryset = Note.objects.all()
        resource_name = 'freshnote'
        authorization = Authorization()


class FreshMediaBitResource(ModelResource):
    note = fields.ToOneField(FreshNoteResource, 'note')

    class Meta:
        queryset = MediaBit.objects.all()
        resource_name = 'freshmediabit'
        authorization = Authorization()


class AddressResource(ModelResource):
    class Meta:
        queryset = Address.objects.all()
        resource_name = 'address'
        authorization = Authorization()


class ProductResource(ModelResource):
    producer = fields.ToOneField('related_resource.api.resources.CompanyResource', 'producer')

    class Meta:
        queryset = Product.objects.all()
        resource_name = 'product'
        authorization = Authorization()


class CompanyResource(ModelResource):
    address = fields.ToOneField(AddressResource, 'address', null=True, full=True)
    products = fields.ToManyField(ProductResource, 'products', full=True, related_name='producer', null=True)

    class Meta:
        queryset = Company.objects.all()
        resource_name = 'company'
        authorization = Authorization()


class PersonResource(ModelResource):
    company = fields.ToOneField(CompanyResource, 'company', null=True, full=True)
    dogs = fields.ToManyField('related_resource.api.resources.DogResource', 'dogs', full=True, related_name='owner', null=True)

    class Meta:
        queryset = Person.objects.all()
        resource_name = 'person'
        authorization = Authorization()


class DogHouseResource(ModelResource):
    class Meta:
        queryset = DogHouse.objects.all()
        resource_name = 'doghouse'
        authorization = Authorization()


class BoneResource(ModelResource):
    dog = fields.ToOneField('related_resource.api.resources.DogResource', 'dog', null=True)

    class Meta:
        queryset = Bone.objects.all()
        resource_name = 'bone'
        authorization = Authorization()


class DogResource(ModelResource):
    owner = fields.ToOneField(PersonResource, 'owner')
    house = fields.ToOneField(DogHouseResource, 'house', full=True, null=True)
    bones = fields.ToManyField(BoneResource, 'bones', full=True, null=True, related_name='dog')

    class Meta:
        queryset = Dog.objects.all()
        resource_name = 'dog'
        authorization = Authorization()


class LabelResource(ModelResource):
    class Meta:
        resource_name = 'label'
        queryset = Label.objects.all()
        authorization = Authorization()


class PostResource(ModelResource):
    label = fields.ToManyField(LabelResource, 'label', null=True)

    class Meta:
        queryset = Post.objects.all()
        resource_name = 'post'
        authorization = Authorization()


class PaymentResource(ModelResource):
    job = fields.ToOneField('related_resource.api.resources.JobResource', 'job')

    class Meta:
        queryset = Payment.objects.all()
        resource_name = 'payment'
        authorization = Authorization()
        allowed_methods = ('get', 'put', 'post')


class JobResource(ModelResource):
    payment = fields.ToOneField(PaymentResource, 'payment', related_name='job')

    class Meta:
        queryset = Job.objects.all()
        resource_name = 'job'
        authorization = Authorization()
<<<<<<< HEAD
        allowed_methods = ('get','put','post')


class OrderItemResource(ModelResource):
    order = fields.ForeignKey("related_resource.api.resources.OrderResource", "order")

    class Meta:
        queryset = OrderItem.objects.all()
        resource_name = 'orderitem'
        authorization = Authorization()


class OrderResource(ModelResource):
    items = fields.ToManyField("related_resource.api.resources.OrderItemResource", "items",
                               related_name="order", full=True)

    class Meta:
        queryset = Order.objects.all()
        resource_name = 'order'
        authorization = Authorization()
=======
        allowed_methods = ('get', 'put', 'post')


class ForumResource(ModelResource):
    moderators = fields.ManyToManyField(UserResource, 'moderators', full=True)
    members = fields.ManyToManyField(UserResource, 'members', full=True)

    class Meta:
        resource_name = 'forum'
        queryset = Forum.objects.prefetch_related('moderators', 'members')
        authorization = Authorization()
        always_return_data = True
>>>>>>> a3783a58
<|MERGE_RESOLUTION|>--- conflicted
+++ resolved
@@ -6,13 +6,9 @@
 
 from core.models import Note, MediaBit
 
-from related_resource.models import Category, Tag, ExtraData, Taggable,\
-<<<<<<< HEAD
-    TaggableTag, Person, Company, Product, Address, Dog, DogHouse, Bone, Job, Payment
-from tests.related_resource.models import Label, Post, OrderItem, Order
-=======
-    TaggableTag, Person, Company, Product, Address, Dog, Forum, DogHouse, Bone, Job, Payment, Label, Post
->>>>>>> a3783a58
+from related_resource.models import Category, Tag, ExtraData, Taggable, \
+    TaggableTag, Person, Company, Product, Address, Dog, Forum, DogHouse, \
+    Bone, Job, Payment, Label, Post, OrderItem, Order
 
 
 class UserResource(ModelResource):
@@ -206,9 +202,18 @@
         queryset = Job.objects.all()
         resource_name = 'job'
         authorization = Authorization()
-<<<<<<< HEAD
-        allowed_methods = ('get','put','post')
-
+        allowed_methods = ('get', 'put', 'post')
+
+
+class ForumResource(ModelResource):
+    moderators = fields.ManyToManyField(UserResource, 'moderators', full=True)
+    members = fields.ManyToManyField(UserResource, 'members', full=True)
+
+    class Meta:
+        resource_name = 'forum'
+        queryset = Forum.objects.prefetch_related('moderators', 'members')
+        authorization = Authorization()
+        always_return_data = True
 
 class OrderItemResource(ModelResource):
     order = fields.ForeignKey("related_resource.api.resources.OrderResource", "order")
@@ -226,18 +231,4 @@
     class Meta:
         queryset = Order.objects.all()
         resource_name = 'order'
-        authorization = Authorization()
-=======
-        allowed_methods = ('get', 'put', 'post')
-
-
-class ForumResource(ModelResource):
-    moderators = fields.ManyToManyField(UserResource, 'moderators', full=True)
-    members = fields.ManyToManyField(UserResource, 'members', full=True)
-
-    class Meta:
-        resource_name = 'forum'
-        queryset = Forum.objects.prefetch_related('moderators', 'members')
-        authorization = Authorization()
-        always_return_data = True
->>>>>>> a3783a58
+        authorization = Authorization()