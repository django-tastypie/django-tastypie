--- conflicted
+++ resolved
@@ -8,16 +8,11 @@
 from related_resource.api.resources import NoteResource, UserResource, \
         CategoryResource, TagResource, TaggableTagResource, TaggableResource, \
         ExtraDataResource, FreshNoteResource, FreshMediaBitResource, \
-<<<<<<< HEAD
-        CompanyResource, ProductResource, AddressResource, \
-        PersonResource, DogResource, DogHouseResource, BoneResource, LabelResource, PostResource, \
+        ForumResource, CompanyResource, ProductResource, AddressResource, \
+        PersonResource, DogResource, DogHouseResource, BoneResource, \
         OrderResource, OrderItemResource
-=======
-        ForumResource, CompanyResource, ProductResource, AddressResource, \
-        PersonResource, DogResource, DogHouseResource, BoneResource
 
 from tests.related_resource.api.resources import LabelResource, PostResource
->>>>>>> a3783a58
 
 api = Api(api_name='v1')
 api.register(NoteResource(), canonical=True)
