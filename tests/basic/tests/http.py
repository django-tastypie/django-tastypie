import json

from django.test.utils import override_settings
from django.utils import six

from testcases import TestServerTestCase

try:
    from http.client import HTTPConnection
except ImportError:
    from httplib import HTTPConnection


def header_name(name):
    if six.PY3:
        return name
    else:
        return name.lower()

@override_settings(DEBUG=True)
class HTTPTestCase(TestServerTestCase):
    def setUp(self):
        self.start_test_server(address='localhost', port=8001)

    def tearDown(self):
        self.stop_test_server()

    def get_connection(self):
        return HTTPConnection('localhost', 8001)

    def test_get_apis_json(self):
        connection = self.get_connection()
        connection.request('GET', '/api/v1/', headers={'Accept': 'application/json'})
        response = connection.getresponse()
        connection.close()
        data = response.read().decode('utf-8')
        self.assertEqual(response.status, 200)
        self.assertEqual(data, '{"cached_users": {"list_endpoint": "/api/v1/cached_users/", "schema": "/api/v1/cached_users/schema/"}, "notes": {"list_endpoint": "/api/v1/notes/", "schema": "/api/v1/notes/schema/"}, "private_cached_users": {"list_endpoint": "/api/v1/private_cached_users/", "schema": "/api/v1/private_cached_users/schema/"}, "public_cached_users": {"list_endpoint": "/api/v1/public_cached_users/", "schema": "/api/v1/public_cached_users/schema/"}, "users": {"list_endpoint": "/api/v1/users/", "schema": "/api/v1/users/schema/"}}')

    def test_get_apis_invalid_accept(self):
        connection = self.get_connection()
        connection.request('GET', '/api/v1/', headers={'Accept': 'invalid'})
        response = connection.getresponse()
        connection.close()
        data = response.read().decode('utf-8')
        self.assertEqual(response.status, 400, "Invalid HTTP Accept headers should return HTTP 400")

    def test_get_resource_invalid_accept(self):
        """Invalid HTTP Accept headers should return HTTP 400"""
        # We need to test this twice as there's a separate dispatch path for resources:

        connection = self.get_connection()
        connection.request('GET', '/api/v1/notes/', headers={'Accept': 'invalid'})
        response = connection.getresponse()
        connection.close()
        data = response.read().decode('utf-8')
        self.assertEqual(response.status, 400, "Invalid HTTP Accept headers should return HTTP 400")

    def test_get_apis_xml(self):
        connection = self.get_connection()
        connection.request('GET', '/api/v1/', headers={'Accept': 'application/xml'})
        response = connection.getresponse()
        connection.close()
        data = response.read().decode('utf-8')
        self.assertEqual(response.status, 200)
        self.assertEqual(data, '<?xml version=\'1.0\' encoding=\'utf-8\'?>\n<response><cached_users type="hash"><list_endpoint>/api/v1/cached_users/</list_endpoint><schema>/api/v1/cached_users/schema/</schema></cached_users><notes type="hash"><list_endpoint>/api/v1/notes/</list_endpoint><schema>/api/v1/notes/schema/</schema></notes><private_cached_users type="hash"><list_endpoint>/api/v1/private_cached_users/</list_endpoint><schema>/api/v1/private_cached_users/schema/</schema></private_cached_users><public_cached_users type="hash"><list_endpoint>/api/v1/public_cached_users/</list_endpoint><schema>/api/v1/public_cached_users/schema/</schema></public_cached_users><users type="hash"><list_endpoint>/api/v1/users/</list_endpoint><schema>/api/v1/users/schema/</schema></users></response>')

    def test_get_list(self):
        connection = self.get_connection()
        connection.request('GET', '/api/v1/notes/', headers={'Accept': 'application/json'})
        response = connection.getresponse()
        connection.close()
        self.assertEqual(response.status, 200)
        self.assertEqual(response.read().decode('utf-8'), '{"meta": {"limit": 20, "next": null, "offset": 0, "previous": null, "total_count": 2}, "objects": [{"content": "This is my very first post using my shiny new API. Pretty sweet, huh?", "created": "2010-03-30T20:05:00", "id": 1, "is_active": true, "resource_uri": "/api/v1/notes/1/", "slug": "first-post", "title": "First Post!", "updated": "2010-03-30T20:05:00", "user": "/api/v1/users/1/"}, {"content": "The dog ate my cat today. He looks seriously uncomfortable.", "created": "2010-03-31T20:05:00", "id": 2, "is_active": true, "resource_uri": "/api/v1/notes/2/", "slug": "another-post", "title": "Another Post", "updated": "2010-03-31T20:05:00", "user": "/api/v1/users/1/"}]}')

    def test_post_object(self):
        connection = self.get_connection()
        post_data = '{"content": "A new post.", "is_active": true, "title": "New Title", "slug": "new-title", "user": "/api/v1/users/1/"}'
        connection.request('POST', '/api/v1/notes/', body=post_data, headers={'Accept': 'application/json', 'Content-type': 'application/json'})
        response = connection.getresponse()
        self.assertEqual(response.status, 201)
        self.assertEqual(dict(response.getheaders())[header_name('Location')], 'http://localhost:8001/api/v1/notes/3/')

        # make sure posted object exists
        connection.request('GET', '/api/v1/notes/3/', headers={'Accept': 'application/json'})
        response = connection.getresponse()
        connection.close()

        self.assertEqual(response.status, 200)

        data = response.read().decode('utf-8')
        obj = json.loads(data)

        self.assertEqual(obj['content'], 'A new post.')
        self.assertEqual(obj['is_active'], True)
        self.assertEqual(obj['user'], '/api/v1/users/1/')

    def test_vary_accept(self):
        """
        Ensure that resources return the Vary: Accept header.
        """
        connection = self.get_connection()
        connection.request('GET', '/api/v1/cached_users/', headers={'Accept': 'application/json'})
        response = connection.getresponse()
        connection.close()

        self.assertEqual(response.status, 200)

        headers = dict(response.getheaders())
        vary = headers.get(header_name('Vary'), "")
        vary_types = [x.strip().lower() for x in vary.split(",") if x.strip()]
        self.assertIn("accept", vary_types)

    def test_cache_control(self):
        connection = self.get_connection()
        connection.request('GET', '/api/v1/cached_users/', headers={'Accept': 'application/json'})
        response = connection.getresponse()
        connection.close()
        self.assertEqual(response.status, 200)

        headers = dict(response.getheaders())
        cache_control = set([x.strip().lower() for x in headers[header_name("Cache-Control")].split(",") if x.strip()])

        self.assertEqual(cache_control, set(["s-maxage=3600", "max-age=3600"]))
        self.assertTrue('"johndoe"' in response.read().decode('utf-8'))

    def test_public_cache_control(self):
        connection = self.get_connection()
        connection.request('GET', '/api/v1/public_cached_users/', headers={'Accept': 'application/json'})
        response = connection.getresponse()
        connection.close()
        self.assertEqual(response.status, 200)

        headers = dict(response.getheaders())
        cache_control = set([x.strip().lower() for x in headers[header_name("Cache-Control")].split(",") if x.strip()])

        self.assertEqual(cache_control, set(["s-maxage=3600", "max-age=3600", "public"]))
        self.assertTrue('"johndoe"' in response.read().decode('utf-8'))

    def test_private_cache_control(self):
        connection = self.get_connection()
        connection.request('GET', '/api/v1/private_cached_users/', headers={'Accept': 'application/json'})
        response = connection.getresponse()
        connection.close()
        self.assertEqual(response.status, 200)

        headers = dict(response.getheaders())
        cache_control = set([x.strip().lower() for x in headers[header_name("Cache-Control")].split(",") if x.strip()])

        self.assertEqual(cache_control, set(["s-maxage=3600", "max-age=3600", "private"]))
<<<<<<< HEAD
        self.assertTrue('"johndoe"' in response.read().decode('utf-8'))
=======
        self.assertTrue('"johndoe"' in response.read())

    def test_filter_in(self):
        connection = self.get_connection()
        connection.request('GET', '/api/v1/notes/1/filterin/', headers={'Accept': 'application/json'})
        response = connection.getresponse()
        connection.close()
        self.assertEqual(response.status, 200)
>>>>>>> 6fbe076b
<|MERGE_RESOLUTION|>--- conflicted
+++ resolved
@@ -148,15 +148,11 @@
         cache_control = set([x.strip().lower() for x in headers[header_name("Cache-Control")].split(",") if x.strip()])
 
         self.assertEqual(cache_control, set(["s-maxage=3600", "max-age=3600", "private"]))
-<<<<<<< HEAD
         self.assertTrue('"johndoe"' in response.read().decode('utf-8'))
-=======
-        self.assertTrue('"johndoe"' in response.read())
 
     def test_filter_in(self):
         connection = self.get_connection()
         connection.request('GET', '/api/v1/notes/1/filterin/', headers={'Accept': 'application/json'})
         response = connection.getresponse()
         connection.close()
-        self.assertEqual(response.status, 200)
->>>>>>> 6fbe076b
+        self.assertEqual(response.status, 200)