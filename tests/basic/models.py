import datetime
from django.contrib.auth.models import User
from django.db import models
<<<<<<< HEAD
from tastypie.utils import now
=======
from django import forms

>>>>>>> 1dcd4d4a

class Note(models.Model):
    user = models.ForeignKey(User, related_name='notes')
    title = models.CharField(max_length=255)
    slug = models.SlugField()
    content = models.TextField()
    is_active = models.BooleanField(default=True)
    created = models.DateTimeField(default=now)
    updated = models.DateTimeField(default=now)

    def __unicode__(self):
        return self.title

    def save(self, *args, **kwargs):
        self.updated = now()
        return super(Note, self).save(*args, **kwargs)

class AnnotatedNote(models.Model):
    note = models.OneToOneField(Note, related_name='annotated')
    annotations = models.TextField()

    def __unicode__(self):
        return u"Annotated %s" % self.note.title

class UserForm(forms.ModelForm):
    class Meta:
        model = User
    formats = ['%Y-%m-%dT%H:%M:%S.%f','%Y-%m-%dT%H:%M:%S'] 
    date_joined = forms.DateTimeField(input_formats=formats) 
    last_login = forms.DateTimeField(input_formats=formats) <|MERGE_RESOLUTION|>--- conflicted
+++ resolved
@@ -1,12 +1,8 @@
 import datetime
 from django.contrib.auth.models import User
 from django.db import models
-<<<<<<< HEAD
 from tastypie.utils import now
-=======
 from django import forms
-
->>>>>>> 1dcd4d4a
 
 class Note(models.Model):
     user = models.ForeignKey(User, related_name='notes')
