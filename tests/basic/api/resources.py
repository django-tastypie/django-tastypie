from django.contrib.auth.models import User
from tastypie.cache import SimpleCache
from tastypie import fields
from tastypie.resources import ModelResource
from tastypie.authentication import SessionAuthentication
from tastypie.authorization import Authorization
from basic.models import Note, AnnotatedNote, SlugBasedNote

from django.conf.urls.defaults import *
from tastypie.utils import trailing_slash
from tastypie.constants import ALL, ALL_WITH_RELATIONS



class UserResource(ModelResource):
    class Meta:
        resource_name = 'users'
        queryset = User.objects.all()
        authorization = Authorization()


class CachedUserResource(ModelResource):
    class Meta:
        allowed_methods = ('get', )
        queryset = User.objects.all()
        resource_name = 'cached_users'
        cache = SimpleCache(timeout=3600)


class PublicCachedUserResource(ModelResource):
    class Meta:
        allowed_methods = ('get', )
        queryset = User.objects.all()
        resource_name = 'public_cached_users'
        cache = SimpleCache(timeout=3600, public=True)


class PrivateCachedUserResource(ModelResource):
    class Meta:
        allowed_methods = ('get', )
        queryset = User.objects.all()
        resource_name = 'private_cached_users'
        cache = SimpleCache(timeout=3600, private=True)


class NoteResource(ModelResource):
    user = fields.ForeignKey(UserResource, 'user')

    class Meta:
        resource_name = 'notes'
        queryset = Note.objects.all()
        authorization = Authorization()
        filtering = {"id": ALL}

    def override_urls(self):
        return [url(r"^(?P<resource_name>%s)/(?P<pk>\w[\w/-]*)/filterin%s$" % 
                (self._meta.resource_name, trailing_slash()), 
                self.wrap_view('get_filterin'), name="api_get_filterin"),]


    def get_filterin(self, request, **kwargs):
        note_resource = NoteResource()
        # ids can actually be generated in a different way 
        ids = ["1", "2"]
        return note_resource.get_list(request, id__in=ids)

class BustedResource(ModelResource):
    class Meta:
        queryset = AnnotatedNote.objects.all()
        resource_name = 'busted'

    def get_list(self, *args, **kwargs):
        raise Exception("It's broke.")


class SlugBasedNoteResource(ModelResource):
    class Meta:
        queryset = SlugBasedNote.objects.all()
        resource_name = 'slugbased'
        detail_uri_name = 'slug'
<<<<<<< HEAD
        authorization = Authorization()

=======
  
>>>>>>> 6fbe076b

class SessionUserResource(ModelResource):
    class Meta:
        resource_name = 'sessionusers'
        queryset = User.objects.all()
        authentication = SessionAuthentication()
        authorization = Authorization()<|MERGE_RESOLUTION|>--- conflicted
+++ resolved
@@ -78,12 +78,8 @@
         queryset = SlugBasedNote.objects.all()
         resource_name = 'slugbased'
         detail_uri_name = 'slug'
-<<<<<<< HEAD
         authorization = Authorization()
 
-=======
-  
->>>>>>> 6fbe076b
 
 class SessionUserResource(ModelResource):
     class Meta:
