--- conflicted
+++ resolved
@@ -33,12 +33,7 @@
 
     @python_2_unicode_compatible
     class ApiKey(models.Model):
-<<<<<<< HEAD
-        user = models.OneToOneField(AUTH_USER_MODEL, related_name='api_key',
-                                    on_delete=models.CASCADE)
-=======
         user = models.OneToOneField(AUTH_USER_MODEL, related_name='api_key', on_delete=models.CASCADE)
->>>>>>> baa5d2a2
         key = models.CharField(max_length=128, blank=True, default='', db_index=True)
         created = models.DateTimeField(default=now)
 
