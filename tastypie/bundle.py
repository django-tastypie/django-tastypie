--- conflicted
+++ resolved
@@ -16,11 +16,8 @@
         self.request = request or HttpRequest()
         self.related_obj = related_obj
         self.related_name = related_name
-<<<<<<< HEAD
         self.obj_is_new = obj_is_new
-=======
         self.errors = {}
->>>>>>> e4df59d1
 
     def __repr__(self):
         return "<Bundle for obj: '%s' and with data: '%s'>" % (self.obj, self.data)