--- conflicted
+++ resolved
@@ -79,11 +79,8 @@
     include_resource_uri = True
     include_absolute_url = False
     always_return_data = False
-<<<<<<< HEAD
+    collection_name = 'objects'
     suppress_sessions = getattr(settings, 'API_SUPPRESSES_SESSIONS', True)
-=======
-    collection_name = 'objects'
->>>>>>> edd14767
 
     def __new__(cls, meta=None):
         overrides = {}
