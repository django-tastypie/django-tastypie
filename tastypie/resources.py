from __future__ import with_statement
import logging
import warnings
import django
from django.conf import settings
from django.conf.urls.defaults import patterns, url, include
from django.core.exceptions import ObjectDoesNotExist, MultipleObjectsReturned, ValidationError
from django.core.urlresolvers import NoReverseMatch, reverse, resolve, Resolver404, get_script_prefix
from django.db import transaction
from django.db.models.sql.constants import QUERY_TERMS, LOOKUP_SEP
from django.http import HttpResponse, HttpResponseNotFound, Http404
from django.utils.cache import patch_cache_control
from tastypie.authentication import Authentication
from tastypie.authorization import ReadOnlyAuthorization
from tastypie.bundle import Bundle
from tastypie.cache import NoCache
from tastypie.constants import ALL, ALL_WITH_RELATIONS
from tastypie.exceptions import NotFound, BadRequest, InvalidFilterError, HydrationError, InvalidSortError, ImmediateHttpResponse
from tastypie import fields
from tastypie import http
from tastypie.paginator import Paginator
from tastypie.serializers import Serializer
from tastypie.throttle import BaseThrottle
from tastypie.utils import is_valid_jsonp_callback_value, dict_strip_unicode_keys, trailing_slash
from tastypie.utils.mime import determine_format, build_content_type, unwrap_content_type
from tastypie.validation import Validation
try:
    set
except NameError:
    from sets import Set as set
# The ``copy`` module became function-friendly in Python 2.5 and
# ``copycompat`` was added in post 1.1.1 Django (r11901)..
try:
    from django.utils.copycompat import deepcopy
except ImportError:
    from copy import deepcopy
# If ``csrf_exempt`` isn't present, stub it.
try:
    from django.views.decorators.csrf import csrf_exempt
except ImportError:
    def csrf_exempt(func):
        return func


class NOT_AVAILABLE:
    def __str__(self):
        return 'No such data is available.'


class ResourceOptions(object):
    """
    A configuration class for ``Resource``.

    Provides sane defaults and the logic needed to augment these settings with
    the internal ``class Meta`` used on ``Resource`` subclasses.
    """
    serializer = Serializer()
    authentication = Authentication()
    authorization = ReadOnlyAuthorization()
    cache = NoCache()
    throttle = BaseThrottle()
    validation = Validation()
    paginator_class = Paginator
    allowed_methods = ['get', 'post', 'put', 'delete', 'patch']
    list_allowed_methods = None
    detail_allowed_methods = None
    limit = getattr(settings, 'API_LIMIT_PER_PAGE', 20)
    max_limit = 1000
    _api = None
    api_name = None
    _reverse_url_prefix = '/'
    resource_name = None
    urlconf_namespace = None
    default_format = 'application/json'
    filtering = {}
    ordering = []
    object_class = None
    queryset = None
    fields = []
    excludes = []
    include_resource_uri = True
    include_absolute_url = False
    always_return_data = False
    collection_name = 'objects'
    detail_uri_name = 'pk'

    def __new__(cls, meta=None):
        overrides = {}

        # Handle overrides.
        if meta:
            for override_name in dir(meta):
                # No internals please.
                if not override_name.startswith('_'):
                    overrides[override_name] = getattr(meta, override_name)

        allowed_methods = overrides.get('allowed_methods', ['get', 'post', 'put', 'delete', 'patch'])

        if overrides.get('list_allowed_methods', None) is None:
            overrides['list_allowed_methods'] = allowed_methods

        if overrides.get('detail_allowed_methods', None) is None:
            overrides['detail_allowed_methods'] = allowed_methods

        return object.__new__(type('ResourceOptions', (cls,), overrides))


class DeclarativeMetaclass(type):
    def __new__(cls, name, bases, attrs):
        attrs['base_fields'] = {}
        declared_fields = {}

        # Inherit any fields from parent(s).
        try:
            parents = [b for b in bases if issubclass(b, Resource)]
            # Simulate the MRO.
            parents.reverse()

            for p in parents:
                parent_fields = getattr(p, 'base_fields', {})

                for field_name, field_object in parent_fields.items():
                    attrs['base_fields'][field_name] = deepcopy(field_object)
        except NameError:
            pass

        for field_name, obj in attrs.items():
            # Look for ``dehydrated_type`` instead of doing ``isinstance``,
            # which can break down if Tastypie is re-namespaced as something
            # else.
            if hasattr(obj, 'dehydrated_type'):
                field = attrs.pop(field_name)
                declared_fields[field_name] = field

        attrs['base_fields'].update(declared_fields)
        attrs['declared_fields'] = declared_fields
        new_class = super(DeclarativeMetaclass, cls).__new__(cls, name, bases, attrs)
        opts = getattr(new_class, 'Meta', None)
        new_class._meta = ResourceOptions(opts)

        if not getattr(new_class._meta, 'resource_name', None):
            # No ``resource_name`` provided. Attempt to auto-name the resource.
            class_name = new_class.__name__
            name_bits = [bit for bit in class_name.split('Resource') if bit]
            resource_name = ''.join(name_bits).lower()
            new_class._meta.resource_name = resource_name

        if getattr(new_class._meta, 'include_resource_uri', True):
            if not 'resource_uri' in new_class.base_fields:
                new_class.base_fields['resource_uri'] = fields.CharField(readonly=True)
        elif 'resource_uri' in new_class.base_fields and not 'resource_uri' in attrs:
            del(new_class.base_fields['resource_uri'])

        for field_name, field_object in new_class.base_fields.items():
            if hasattr(field_object, 'contribute_to_class'):
                field_object.contribute_to_class(new_class, field_name)

        return new_class


class Resource(object):
    """
    Handles the data, request dispatch and responding to requests.

    Serialization/deserialization is handled "at the edges" (i.e. at the
    beginning/end of the request/response cycle) so that everything internally
    is Python data structures.

    This class tries to be non-model specific, so it can be hooked up to other
    data sources, such as search results, files, other data, etc.
    """
    __metaclass__ = DeclarativeMetaclass

    def __init__(self, api_name=None):
        self.fields = deepcopy(self.base_fields)

        if not api_name is None:
            self._meta.api_name = api_name

    def __getattr__(self, name):
        if name in self.fields:
            return self.fields[name]
        raise AttributeError(name)

    def wrap_view(self, view):
        """
        Wraps methods so they can be called in a more functional way as well
        as handling exceptions better.

        Note that if ``BadRequest`` or an exception with a ``response`` attr
        are seen, there is special handling to either present a message back
        to the user or return the response traveling with the exception.
        """
        @csrf_exempt
        def wrapper(request, *args, **kwargs):
            try:
                callback = getattr(self, view)
                response = callback(request, *args, **kwargs)

                if request.is_ajax() and not response.has_header("Cache-Control"):
                    # IE excessively caches XMLHttpRequests, so we're disabling
                    # the browser cache here.
                    # See http://www.enhanceie.com/ie/bugs.asp for details.
                    patch_cache_control(response, no_cache=True)

                return response
            except (BadRequest, fields.ApiFieldError), e:
                return http.HttpBadRequest(e.args[0])
            except ValidationError, e:
                return http.HttpBadRequest(', '.join(e.messages))
            except Exception, e:
                if hasattr(e, 'response'):
                    return e.response

                # A real, non-expected exception.
                # Handle the case where the full traceback is more helpful
                # than the serialized error.
                if settings.DEBUG and getattr(settings, 'TASTYPIE_FULL_DEBUG', False):
                    raise

                # Re-raise the error to get a proper traceback when the error
                # happend during a test case
                if request.META.get('SERVER_NAME') == 'testserver':
                    raise

                # Rather than re-raising, we're going to things similar to
                # what Django does. The difference is returning a serialized
                # error message.
                return self._handle_500(request, e)

        return wrapper

    def _handle_500(self, request, exception):
        import traceback
        import sys
        the_trace = '\n'.join(traceback.format_exception(*(sys.exc_info())))
        response_class = http.HttpApplicationError
        response_code = 500

        NOT_FOUND_EXCEPTIONS = (NotFound, ObjectDoesNotExist, Http404)

        if isinstance(exception, NOT_FOUND_EXCEPTIONS):
            response_class = HttpResponseNotFound
            response_code = 404

        if settings.DEBUG:
            data = {
                "error_message": unicode(exception),
                "traceback": the_trace,
            }
            desired_format = self.determine_format(request)
            serialized = self.serialize(request, data, desired_format)
            content_type = build_content_type(desired_format, api=self._meta._api)
            return response_class(content=serialized, content_type=content_type)

        # When DEBUG is False, send an error message to the admins (unless it's
        # a 404, in which case we check the setting).
        send_broken_links = getattr(settings, 'SEND_BROKEN_LINK_EMAILS', False)

        if not response_code == 404 or send_broken_links:
            log = logging.getLogger('django.request.tastypie')
            log.error('Internal Server Error: %s' % request.path, exc_info=sys.exc_info(), extra={'status_code': response_code, 'request':request})

            if django.VERSION < (1, 3, 0):
                from django.core.mail import mail_admins
                subject = 'Error (%s IP): %s' % ((request.META.get('REMOTE_ADDR') in settings.INTERNAL_IPS and 'internal' or 'EXTERNAL'), request.path)
                try:
                    request_repr = repr(request)
                except:
                    request_repr = "Request repr() unavailable"

                message = "%s\n\n%s" % (the_trace, request_repr)
                mail_admins(subject, message, fail_silently=True)

        # Prep the data going out.
        data = {
            "error_message": getattr(settings, 'TASTYPIE_CANNED_ERROR', "Sorry, this request could not be processed. Please try again later."),
        }
        desired_format = self.determine_format(request)
        serialized = self.serialize(request, data, desired_format)
        content_type = build_content_type(desired_format, api=self._meta._api)
        return response_class(content=serialized, content_type=content_type)

    def _build_reverse_url(self, name, args=None, kwargs=None):
        """
        A convenience hook for overriding how URLs are built.

        See ``NamespacedModelResource._build_reverse_url`` for an example.
        """
        urlconf = None
        if self._meta._api and self._meta._api._accept_header_routing:
            # We can't use the global urlconf for AcceptHeaderRouter
            # lookups.
            urlconf = tuple(self.urls)
        path = reverse(name, urlconf=urlconf, args=args, kwargs=kwargs)
        return self._meta._reverse_url_prefix + path[1:]

    def base_urls(self):
        """
        The standard URLs this ``Resource`` should respond to.
        """
        return [
            url(r"^(?P<resource_name>%s)%s$" % (self._meta.resource_name, trailing_slash()), self.wrap_view('dispatch_list'), name="api_dispatch_list"),
            url(r"^(?P<resource_name>%s)/schema%s$" % (self._meta.resource_name, trailing_slash()), self.wrap_view('get_schema'), name="api_get_schema"),
            url(r"^(?P<resource_name>%s)/set/(?P<%s_list>\w[\w/;-]*)%s$" % (self._meta.resource_name, self._meta.detail_uri_name, trailing_slash()), self.wrap_view('get_multiple'), name="api_get_multiple"),
            url(r"^(?P<resource_name>%s)/(?P<%s>\w[\w/-]*)%s$" % (self._meta.resource_name, self._meta.detail_uri_name, trailing_slash()), self.wrap_view('dispatch_detail'), name="api_dispatch_detail"),
        ]

    def override_urls(self):
        """
        Deprecated. Will be removed by v1.0.0. Please use ``prepend_urls`` instead.
        """
        return []

    def prepend_urls(self):
        """
        A hook for adding your own URLs or matching before the default URLs.
        """
        return []

    @property
    def urls(self):
        """
        The endpoints this ``Resource`` responds to.

        Mostly a standard URLconf, this is suitable for either automatic use
        when registered with an ``Api`` class or for including directly in
        a URLconf should you choose to.
        """
        urls = self.prepend_urls()

        if self.override_urls():
            warnings.warn("'override_urls' is a deprecated method & will be removed by v1.0.0. Please rename your method to ``prepend_urls``.")
            urls += self.override_urls()

        urls += self.base_urls()
        urlpatterns = patterns('',
            *urls
        )
        return urlpatterns

    def determine_format(self, request):
        """
        Used to determine the desired format.

        Largely relies on ``tastypie.utils.mime.determine_format`` but here
        as a point of extension.
        """
        return determine_format(request, self._meta.serializer, default_format=self._meta.default_format)

    def serialize(self, request, data, format, options=None):
        """
        Given a request, data and a desired format, produces a serialized
        version suitable for transfer over the wire.

        Mostly a hook, this uses the ``Serializer`` from ``Resource._meta``.
        """
        options = options or {}

        if 'text/javascript' in format:
            # get JSONP callback name. default to "callback"
            callback = request.GET.get('callback', 'callback')

            if not is_valid_jsonp_callback_value(callback):
                raise BadRequest('JSONP callback name is invalid.')

            options['callback'] = callback

        return self._meta.serializer.serialize(data, format, options)

    def deserialize(self, request, data, format='application/json'):
        """
        Given a request, data and a format, deserializes the given data.

        It relies on the request properly sending a ``CONTENT_TYPE`` header,
        falling back to ``application/json`` if not provided.

        Mostly a hook, this uses the ``Serializer`` from ``Resource._meta``.
        """
        format = unwrap_content_type(request.META.get('CONTENT_TYPE', 'application/json'))
        deserialized = self._meta.serializer.deserialize(data, format=format)
        return deserialized

    def alter_list_data_to_serialize(self, request, data):
        """
        A hook to alter list data just before it gets serialized & sent to the user.

        Useful for restructuring/renaming aspects of the what's going to be
        sent.

        Should accommodate for a list of objects, generally also including
        meta data.
        """
        return data

    def alter_detail_data_to_serialize(self, request, data):
        """
        A hook to alter detail data just before it gets serialized & sent to the user.

        Useful for restructuring/renaming aspects of the what's going to be
        sent.

        Should accommodate for receiving a single bundle of data.
        """
        return data

    def alter_deserialized_list_data(self, request, data):
        """
        A hook to alter list data just after it has been received from the user &
        gets deserialized.

        Useful for altering the user data before any hydration is applied.
        """
        return data

    def alter_deserialized_detail_data(self, request, data):
        """
        A hook to alter detail data just after it has been received from the user &
        gets deserialized.

        Useful for altering the user data before any hydration is applied.
        """
        return data

    def dispatch_list(self, request, **kwargs):
        """
        A view for handling the various HTTP methods (GET/POST/PUT/DELETE) over
        the entire list of resources.

        Relies on ``Resource.dispatch`` for the heavy-lifting.
        """
        return self.dispatch('list', request, **kwargs)

    def dispatch_detail(self, request, **kwargs):
        """
        A view for handling the various HTTP methods (GET/POST/PUT/DELETE) on
        a single resource.

        Relies on ``Resource.dispatch`` for the heavy-lifting.
        """
        return self.dispatch('detail', request, **kwargs)

    def dispatch(self, request_type, request, **kwargs):
        """
        Handles the common operations (allowed HTTP method, authentication,
        throttling, method lookup) surrounding most CRUD interactions.
        """
        allowed_methods = getattr(self._meta, "%s_allowed_methods" % request_type, None)
        request_method = self.method_check(request, allowed=allowed_methods)
        method = getattr(self, "%s_%s" % (request_method, request_type), None)

        if method is None:
            raise ImmediateHttpResponse(response=http.HttpNotImplemented())

        self.is_authenticated(request)
        self.is_authorized(request)
        self.throttle_check(request)

        # All clear. Process the request.
        request = convert_post_to_put(request)
        response = method(request, **kwargs)

        # Add the throttled request.
        self.log_throttled_access(request)

        # If what comes back isn't a ``HttpResponse``, assume that the
        # request was accepted and that some action occurred. This also
        # prevents Django from freaking out.
        if not isinstance(response, HttpResponse):
            return http.HttpNoContent()

        return response

    def remove_api_resource_names(self, url_dict):
        """
        Given a dictionary of regex matches from a URLconf, removes
        ``api_name`` and/or ``resource_name`` if found.

        This is useful for converting URLconf matches into something suitable
        for data lookup. For example::

            Model.objects.filter(**self.remove_api_resource_names(matches))
        """
        kwargs_subset = url_dict.copy()

        for key in ['api_name', 'resource_name']:
            try:
                del(kwargs_subset[key])
            except KeyError:
                pass

        return kwargs_subset

    def method_check(self, request, allowed=None):
        """
        Ensures that the HTTP method used on the request is allowed to be
        handled by the resource.

        Takes an ``allowed`` parameter, which should be a list of lowercase
        HTTP methods to check against. Usually, this looks like::

            # The most generic lookup.
            self.method_check(request, self._meta.allowed_methods)

            # A lookup against what's allowed for list-type methods.
            self.method_check(request, self._meta.list_allowed_methods)

            # A useful check when creating a new endpoint that only handles
            # GET.
            self.method_check(request, ['get'])
        """
        if allowed is None:
            allowed = []

        request_method = request.method.lower()
        allows = ','.join(map(str.upper, allowed))

        if request_method == "options":
            response = HttpResponse(allows)
            response['Allow'] = allows
            raise ImmediateHttpResponse(response=response)

        if not request_method in allowed:
            response = http.HttpMethodNotAllowed(allows)
            response['Allow'] = allows
            raise ImmediateHttpResponse(response=response)

        return request_method

    def is_authorized(self, request, object=None):
        """
        Handles checking of permissions to see if the user has authorization
        to GET, POST, PUT, or DELETE this resource.  If ``object`` is provided,
        the authorization backend can apply additional row-level permissions
        checking.
        """
        auth_result = self._meta.authorization.is_authorized(request, object)

        if isinstance(auth_result, HttpResponse):
            raise ImmediateHttpResponse(response=auth_result)

        if not auth_result is True:
            raise ImmediateHttpResponse(response=http.HttpUnauthorized())

    def is_authenticated(self, request):
        """
        Handles checking if the user is authenticated and dealing with
        unauthenticated users.

        Mostly a hook, this uses class assigned to ``authentication`` from
        ``Resource._meta``.
        """
        # Authenticate the request as needed.
        auth_result = self._meta.authentication.is_authenticated(request)

        if isinstance(auth_result, HttpResponse):
            raise ImmediateHttpResponse(response=auth_result)

        if not auth_result is True:
            raise ImmediateHttpResponse(response=http.HttpUnauthorized())

    def throttle_check(self, request):
        """
        Handles checking if the user should be throttled.

        Mostly a hook, this uses class assigned to ``throttle`` from
        ``Resource._meta``.
        """
        identifier = self._meta.authentication.get_identifier(request)

        # Check to see if they should be throttled.
        if self._meta.throttle.should_be_throttled(identifier):
            # Throttle limit exceeded.
            raise ImmediateHttpResponse(response=http.HttpTooManyRequests())

    def log_throttled_access(self, request):
        """
        Handles the recording of the user's access for throttling purposes.

        Mostly a hook, this uses class assigned to ``throttle`` from
        ``Resource._meta``.
        """
        request_method = request.method.lower()
        self._meta.throttle.accessed(self._meta.authentication.get_identifier(request), url=request.get_full_path(), request_method=request_method)

    def build_bundle(self, obj=None, data=None, request=None):
        """
        Given either an object, a data dictionary or both, builds a ``Bundle``
        for use throughout the ``dehydrate/hydrate`` cycle.

        If no object is provided, an empty object from
        ``Resource._meta.object_class`` is created so that attempts to access
        ``bundle.obj`` do not fail.
        """
        if obj is None:
            obj = self._meta.object_class()

        return Bundle(obj=obj, data=data, request=request)

    def build_filters(self, filters=None):
        """
        Allows for the filtering of applicable objects.

        This needs to be implemented at the user level.'

        ``ModelResource`` includes a full working version specific to Django's
        ``Models``.
        """
        return filters

    def apply_sorting(self, obj_list, options=None):
        """
        Allows for the sorting of objects being returned.

        This needs to be implemented at the user level.

        ``ModelResource`` includes a full working version specific to Django's
        ``Models``.
        """
        return obj_list

    def get_bundle_detail_data(self, bundle):
        """
        Convenience method to return the ``detail_uri_name`` attribute off
        ``bundle.obj``.

        Usually just accesses ``bundle.obj.pk`` by default.
        """
        return getattr(bundle.obj, self._meta.detail_uri_name)

    # URL-related methods.

    def detail_uri_kwargs(self, bundle_or_obj):
        """
        This needs to be implemented at the user level.

        Given a ``Bundle`` or an object, it returns the extra kwargs needed to
        generate a detail URI.

        ``ModelResource`` includes a full working version specific to Django's
        ``Models``.
        """
        raise NotImplementedError()

    def resource_uri_kwargs(self, bundle_or_obj=None):
        """
        Builds a dictionary of kwargs to help generate URIs.

        Automatically provides the ``Resource.Meta.resource_name`` (and
        optionally the ``Resource.Meta.api_name`` if populated by an ``Api``
        object).

        If the ``bundle_or_obj`` argument is provided, it calls
        ``Resource.detail_uri_kwargs`` for additional bits to create
        """
        kwargs = {
            'resource_name': self._meta.resource_name,
        }

        if (self._meta.api_name is not None and
            not self._meta._api._accept_header_routing):
            kwargs['api_name'] = self._meta.api_name

        if bundle_or_obj is not None:
            kwargs.update(self.detail_uri_kwargs(bundle_or_obj))

        return kwargs

    def get_resource_uri(self, bundle_or_obj=None, url_name='api_dispatch_list'):
        """
        Handles generating a resource URI.

        If the ``bundle_or_obj`` argument is not provided, it builds the URI
        for the list endpoint.

        If the ``bundle_or_obj`` argument is provided, it builds the URI for
        the detail endpoint.

        Return the generated URI. If that URI can not be reversed (not found
        in the URLconf), it will return an empty string.
        """
        if bundle_or_obj is not None:
            url_name = 'api_dispatch_detail'

        try:
            return self._build_reverse_url(url_name, kwargs=self.resource_uri_kwargs(bundle_or_obj))
        except NoReverseMatch:
            return ''

    def get_via_uri(self, uri, request=None):
        """
        This pulls apart the salient bits of the URI and populates the
        resource via a ``obj_get``.

        Optionally accepts a ``request``.

        If you need custom behavior based on other portions of the URI,
        simply override this method.
        """
        prefix = get_script_prefix()
        chomped_uri = uri

        if prefix and chomped_uri.startswith(prefix):
            chomped_uri = chomped_uri[len(prefix)-1:]
        try:
            if self._meta._api and self._meta._api._accept_header_routing:
                # If we're doing Accept header routing, we resolve using the
                # local urlconf because the global resolve() will give us the
                # wildcard route into the AcceptHeaderRouter.
                prefix = self._meta._reverse_url_prefix
                # No "- 1" in this range because the prefix includes the
                # trailing slash.
                chomped_uri = chomped_uri[len(prefix):]
                urls = patterns('',
                    (r'', include(self._meta._api.urls)))
                resolver = urls[0]
                view, args, kwargs = resolver.resolve(chomped_uri)
            else:
                view, args, kwargs = resolve(chomped_uri)
        except Resolver404:
            raise NotFound("The URL provided '%s' was not a link to a valid resource." % uri)

        return self.obj_get(request=request, **self.remove_api_resource_names(kwargs))

    # Data preparation.

    def full_dehydrate(self, bundle):
        """
        Given a bundle with an object instance, extract the information from it
        to populate the resource.
        """
        # Dehydrate each field.
        for field_name, field_object in self.fields.items():
            # A touch leaky but it makes URI resolution work.
            if getattr(field_object, 'dehydrated_type', None) == 'related':
                field_object.api_name = self._meta.api_name
                field_object.resource_name = self._meta.resource_name

            bundle.data[field_name] = field_object.dehydrate(bundle)

            # Check for an optional method to do further dehydration.
            method = getattr(self, "dehydrate_%s" % field_name, None)

            if method:
                bundle.data[field_name] = method(bundle)

        bundle = self.dehydrate(bundle)
        return bundle

    def dehydrate(self, bundle):
        """
        A hook to allow a final manipulation of data once all fields/methods
        have built out the dehydrated data.

        Useful if you need to access more than one dehydrated field or want
        to annotate on additional data.

        Must return the modified bundle.
        """
        return bundle

    def full_hydrate(self, bundle):
        """
        Given a populated bundle, distill it and turn it back into
        a full-fledged object instance.
        """
        if bundle.obj is None:
            bundle.obj = self._meta.object_class()
        bundle = self.hydrate(bundle)
        for field_name, field_object in self.fields.items():
            if field_object.readonly is True:
                continue

            # Check for an optional method to do further hydration.
            method = getattr(self, "hydrate_%s" % field_name, None)

            if method:
                bundle = method(bundle)
            if field_object.attribute:
                value = field_object.hydrate(bundle)

                # NOTE: We only get back a bundle when it is related field.
                if isinstance(value, Bundle) and value.errors.get(field_name):
                    bundle.errors[field_name] = value.errors[field_name]

                if value is not None or field_object.null:
                    # We need to avoid populating M2M data here as that will
                    # cause things to blow up.
                    if not getattr(field_object, 'is_related', False):
                        setattr(bundle.obj, field_object.attribute, value)
                    elif not getattr(field_object, 'is_m2m', False):
                        if value is not None:
                            setattr(bundle.obj, field_object.attribute, value.obj)
                        elif field_object.blank:
                            continue
                        elif field_object.null:
                            setattr(bundle.obj, field_object.attribute, value)

        return bundle

    def hydrate(self, bundle):
        """
        A hook to allow an initial manipulation of data before all methods/fields
        have built out the hydrated data.

        Useful if you need to access more than one hydrated field or want
        to annotate on additional data.

        Must return the modified bundle.
        """
        return bundle

    def hydrate_m2m(self, bundle):
        """
        Populate the ManyToMany data on the instance.
        """
        if bundle.obj is None:
            raise HydrationError("You must call 'full_hydrate' before attempting to run 'hydrate_m2m' on %r." % self)

        for field_name, field_object in self.fields.items():
            if not getattr(field_object, 'is_m2m', False):
                continue

            if field_object.attribute:
                # Note that we only hydrate the data, leaving the instance
                # unmodified. It's up to the user's code to handle this.
                # The ``ModelResource`` provides a working baseline
                # in this regard.
                bundle.data[field_name] = field_object.hydrate_m2m(bundle)

        for field_name, field_object in self.fields.items():
            if not getattr(field_object, 'is_m2m', False):
                continue

            method = getattr(self, "hydrate_%s" % field_name, None)

            if method:
                method(bundle)

        return bundle

    def build_schema(self):
        """
        Returns a dictionary of all the fields on the resource and some
        properties about those fields.

        Used by the ``schema/`` endpoint to describe what will be available.
        """
        data = {
            'fields': {},
            'default_format': self._meta.default_format,
            'allowed_list_http_methods': self._meta.list_allowed_methods,
            'allowed_detail_http_methods': self._meta.detail_allowed_methods,
            'default_limit': self._meta.limit,
        }

        if self._meta.ordering:
            data['ordering'] = self._meta.ordering

        if self._meta.filtering:
            data['filtering'] = self._meta.filtering

        for field_name, field_object in self.fields.items():
            data['fields'][field_name] = {
                'default': field_object.default,
                'type': field_object.dehydrated_type,
                'nullable': field_object.null,
                'blank': field_object.blank,
                'readonly': field_object.readonly,
                'help_text': field_object.help_text,
                'unique': field_object.unique,
            }
            if field_object.dehydrated_type == 'related':
                if getattr(field_object, 'is_m2m', False):
                    related_type = 'to_many'
                else:
                    related_type = 'to_one'
                data['fields'][field_name]['related_type'] = related_type

        return data

    def dehydrate_resource_uri(self, bundle):
        """
        For the automatically included ``resource_uri`` field, dehydrate
        the URI for the given bundle.

        Returns empty string if no URI can be generated.
        """
        try:
            return self.get_resource_uri(bundle)
        except NotImplementedError:
            return ''
        except NoReverseMatch:
            return ''

    def generate_cache_key(self, *args, **kwargs):
        """
        Creates a unique-enough cache key.

        This is based off the current api_name/resource_name/args/kwargs.
        """
        smooshed = []

        for key, value in kwargs.items():
            smooshed.append("%s=%s" % (key, value))

        # Use a list plus a ``.join()`` because it's faster than concatenation.
        return "%s:%s:%s:%s" % (self._meta.api_name, self._meta.resource_name, ':'.join(args), ':'.join(smooshed))

    # Data access methods.

    def get_object_list(self, request):
        """
        A hook to allow making returning the list of available objects.

        This needs to be implemented at the user level.

        ``ModelResource`` includes a full working version specific to Django's
        ``Models``.
        """
        raise NotImplementedError()

    def apply_authorization_limits(self, request, object_list):
        """
        Allows the ``Authorization`` class to further limit the object list.
        Also a hook to customize per ``Resource``.
        """
        if hasattr(self._meta.authorization, 'apply_limits'):
            object_list = self._meta.authorization.apply_limits(request, object_list)

        return object_list

    def can_create(self):
        """
        Checks to ensure ``post`` is within ``allowed_methods``.
        """
        allowed = set(self._meta.list_allowed_methods + self._meta.detail_allowed_methods)
        return 'post' in allowed

    def can_update(self):
        """
        Checks to ensure ``put`` is within ``allowed_methods``.

        Used when hydrating related data.
        """
        allowed = set(self._meta.list_allowed_methods + self._meta.detail_allowed_methods)
        return 'put' in allowed

    def can_delete(self):
        """
        Checks to ensure ``delete`` is within ``allowed_methods``.
        """
        allowed = set(self._meta.list_allowed_methods + self._meta.detail_allowed_methods)
        return 'delete' in allowed

    def apply_filters(self, request, applicable_filters):
        """
        A hook to alter how the filters are applied to the object list.

        This needs to be implemented at the user level.

        ``ModelResource`` includes a full working version specific to Django's
        ``Models``.
        """
        raise NotImplementedError()

    def obj_get_list(self, request=None, **kwargs):
        """
        Fetches the list of objects available on the resource.

        This needs to be implemented at the user level.

        ``ModelResource`` includes a full working version specific to Django's
        ``Models``.
        """
        raise NotImplementedError()

    def cached_obj_get_list(self, request=None, **kwargs):
        """
        A version of ``obj_get_list`` that uses the cache as a means to get
        commonly-accessed data faster.
        """
        cache_key = self.generate_cache_key('list', **kwargs)
        obj_list = self._meta.cache.get(cache_key)

        if obj_list is None:
            obj_list = self.obj_get_list(request=request, **kwargs)
            self._meta.cache.set(cache_key, obj_list)

        return obj_list

    def obj_get(self, request=None, **kwargs):
        """
        Fetches an individual object on the resource.

        This needs to be implemented at the user level. If the object can not
        be found, this should raise a ``NotFound`` exception.

        ``ModelResource`` includes a full working version specific to Django's
        ``Models``.
        """
        raise NotImplementedError()

    def cached_obj_get(self, request=None, **kwargs):
        """
        A version of ``obj_get`` that uses the cache as a means to get
        commonly-accessed data faster.
        """
        cache_key = self.generate_cache_key('detail', **kwargs)
        bundle = self._meta.cache.get(cache_key)

        if bundle is None:
            bundle = self.obj_get(request=request, **kwargs)
            self._meta.cache.set(cache_key, bundle)

        return bundle

    def obj_create(self, bundle, request=None, **kwargs):
        """
        Creates a new object based on the provided data.

        This needs to be implemented at the user level.

        ``ModelResource`` includes a full working version specific to Django's
        ``Models``.
        """
        raise NotImplementedError()

    def obj_update(self, bundle, request=None, **kwargs):
        """
        Updates an existing object (or creates a new object) based on the
        provided data.

        This needs to be implemented at the user level.

        ``ModelResource`` includes a full working version specific to Django's
        ``Models``.
        """
        raise NotImplementedError()

    def obj_delete_list(self, request=None, **kwargs):
        """
        Deletes an entire list of objects.

        This needs to be implemented at the user level.

        ``ModelResource`` includes a full working version specific to Django's
        ``Models``.
        """
        raise NotImplementedError()

    def obj_delete(self, request=None, **kwargs):
        """
        Deletes a single object.

        This needs to be implemented at the user level.

        ``ModelResource`` includes a full working version specific to Django's
        ``Models``.
        """
        raise NotImplementedError()

    def create_response(self, request, data, response_class=HttpResponse, **response_kwargs):
        """
        Extracts the common "which-format/serialize/return-response" cycle.

        Mostly a useful shortcut/hook.
        """
        desired_format = self.determine_format(request)
        serialized = self.serialize(request, data, desired_format)
        content_type = build_content_type(desired_format, api=self._meta._api)
        return response_class(content=serialized, content_type=content_type, **response_kwargs)

    def error_response(self, errors, request):
        if request:
            desired_format = self.determine_format(request)
        else:
            desired_format = self._meta.default_format

        serialized = self.serialize(request, errors, desired_format)
        response = http.HttpBadRequest(content=serialized, content_type=build_content_type(desired_format))
        raise ImmediateHttpResponse(response=response)

    def is_valid(self, bundle, request=None):
        """
        Handles checking if the data provided by the user is valid.

        Mostly a hook, this uses class assigned to ``validation`` from
        ``Resource._meta``.

        If validation fails, an error is raised with the error messages
        serialized inside it.
        """
        errors = self._meta.validation.is_valid(bundle, request)

        if errors:
            bundle.errors[self._meta.resource_name] = errors
            return False

            serialized = self.serialize(request, errors, desired_format)
            content_type = build_content_type(desired_format, api=self._meta._api)
            response = http.HttpBadRequest(content=serialized, content_type=content_type)
            raise ImmediateHttpResponse(response=response)
        return True

    def rollback(self, bundles):
        """
        Given the list of bundles, delete all objects pertaining to those
        bundles.

        This needs to be implemented at the user level. No exceptions should
        be raised if possible.

        ``ModelResource`` includes a full working version specific to Django's
        ``Models``.
        """
        raise NotImplementedError()

    # Views.

    def get_list(self, request, **kwargs):
        """
        Returns a serialized list of resources.

        Calls ``obj_get_list`` to provide the data, then handles that result
        set and serializes it.

        Should return a HttpResponse (200 OK).
        """
        # TODO: Uncached for now. Invalidation that works for everyone may be
        #       impossible.
        objects = self.obj_get_list(request=request, **self.remove_api_resource_names(kwargs))
        sorted_objects = self.apply_sorting(objects, options=request.GET)

        paginator = self._meta.paginator_class(request.GET, sorted_objects, resource_uri=self.get_resource_uri(), limit=self._meta.limit, max_limit=self._meta.max_limit, collection_name=self._meta.collection_name)
        to_be_serialized = paginator.page()

        # Dehydrate the bundles in preparation for serialization.
        bundles = [self.build_bundle(obj=obj, request=request) for obj in to_be_serialized['objects']]
        to_be_serialized['objects'] = [self.full_dehydrate(bundle) for bundle in bundles]
        to_be_serialized = self.alter_list_data_to_serialize(request, to_be_serialized)
        return self.create_response(request, to_be_serialized)

    def get_detail(self, request, **kwargs):
        """
        Returns a single serialized resource.

        Calls ``cached_obj_get/obj_get`` to provide the data, then handles that result
        set and serializes it.

        Should return a HttpResponse (200 OK).
        """
        try:
            obj = self.cached_obj_get(request=request, **self.remove_api_resource_names(kwargs))
        except ObjectDoesNotExist:
            return http.HttpNotFound()
        except MultipleObjectsReturned:
            return http.HttpMultipleChoices("More than one resource is found at this URI.")

        bundle = self.build_bundle(obj=obj, request=request)
        bundle = self.full_dehydrate(bundle)
        bundle = self.alter_detail_data_to_serialize(request, bundle)
        return self.create_response(request, bundle)

    def put_list(self, request, **kwargs):
        """
        Replaces a collection of resources with another collection.

        Calls ``delete_list`` to clear out the collection then ``obj_create``
        with the provided the data to create the new collection.

        Return ``HttpNoContent`` (204 No Content) if
        ``Meta.always_return_data = False`` (default).

        Return ``HttpAccepted`` (202 Accepted) if
        ``Meta.always_return_data = True``.
        """
        format = unwrap_content_type(request.META.get('CONTENT_TYPE', 'application/json'))
        deserialized = self.deserialize(request, request.raw_post_data, format=format)
        deserialized = self.alter_deserialized_list_data(request, deserialized)

        if not 'objects' in deserialized:
            raise BadRequest("Invalid data sent.")
        self.obj_delete_list(request=request, **self.remove_api_resource_names(kwargs))
        bundles_seen = []

        for object_data in deserialized['objects']:
            bundle = self.build_bundle(data=dict_strip_unicode_keys(object_data), request=request)

            # Attempt to be transactional, deleting any previously created
            # objects if validation fails.
            try:
                self.obj_create(bundle, request=request, **self.remove_api_resource_names(kwargs))
                bundles_seen.append(bundle)
            except ImmediateHttpResponse:
                self.rollback(bundles_seen)
                raise

        if not self._meta.always_return_data:
            return http.HttpNoContent()
        else:
            to_be_serialized = {}
            to_be_serialized['objects'] = [self.full_dehydrate(bundle) for bundle in bundles_seen]
            to_be_serialized = self.alter_list_data_to_serialize(request, to_be_serialized)
            return self.create_response(request, to_be_serialized, response_class=http.HttpAccepted)

    def put_detail(self, request, **kwargs):
        """
        Either updates an existing resource or creates a new one with the
        provided data.

        Calls ``obj_update`` with the provided data first, but falls back to
        ``obj_create`` if the object does not already exist.

        If a new resource is created, return ``HttpCreated`` (201 Created).
        If ``Meta.always_return_data = True``, there will be a populated body
        of serialized data.

        If an existing resource is modified and
        ``Meta.always_return_data = False`` (default), return ``HttpNoContent``
        (204 No Content).
        If an existing resource is modified and
        ``Meta.always_return_data = True``, return ``HttpAccepted`` (202
        Accepted).
        """
        format = unwrap_content_type(request.META.get('CONTENT_TYPE', 'application/json'))
        deserialized = self.deserialize(request, request.raw_post_data, format=format)
        deserialized = self.alter_deserialized_detail_data(request, deserialized)
        bundle = self.build_bundle(data=dict_strip_unicode_keys(deserialized), request=request)

        try:
            updated_bundle = self.obj_update(bundle, request=request, **self.remove_api_resource_names(kwargs))

            if not self._meta.always_return_data:
                return http.HttpNoContent()
            else:
                updated_bundle = self.full_dehydrate(updated_bundle)
                updated_bundle = self.alter_detail_data_to_serialize(request, updated_bundle)
                return self.create_response(request, updated_bundle, response_class=http.HttpAccepted)
        except (NotFound, MultipleObjectsReturned):
            updated_bundle = self.obj_create(bundle, request=request, **self.remove_api_resource_names(kwargs))
            location = self.get_resource_uri(updated_bundle)

            if not self._meta.always_return_data:
                return http.HttpCreated(location=location)
            else:
                updated_bundle = self.full_dehydrate(updated_bundle)
                updated_bundle = self.alter_detail_data_to_serialize(request, updated_bundle)
                return self.create_response(request, updated_bundle, response_class=http.HttpCreated, location=location)

    def post_list(self, request, **kwargs):
        """
        Creates a new resource/object with the provided data.

        Calls ``obj_create`` with the provided data and returns a response
        with the new resource's location.

        If a new resource is created, return ``HttpCreated`` (201 Created).
        If ``Meta.always_return_data = True``, there will be a populated body
        of serialized data.
        """
        format = unwrap_content_type(request.META.get('CONTENT_TYPE', 'application/json'))
        deserialized = self.deserialize(request, request.raw_post_data, format=format)
        deserialized = self.alter_deserialized_detail_data(request, deserialized)
        bundle = self.build_bundle(data=dict_strip_unicode_keys(deserialized), request=request)
        updated_bundle = self.obj_create(bundle, request=request, **self.remove_api_resource_names(kwargs))
        location = self.get_resource_uri(updated_bundle)

        if not self._meta.always_return_data:
            return http.HttpCreated(location=location)
        else:
            updated_bundle = self.full_dehydrate(updated_bundle)
            updated_bundle = self.alter_detail_data_to_serialize(request, updated_bundle)
            return self.create_response(request, updated_bundle, response_class=http.HttpCreated, location=location)

    def post_detail(self, request, **kwargs):
        """
        Creates a new subcollection of the resource under a resource.

        This is not implemented by default because most people's data models
        aren't self-referential.

        If a new resource is created, return ``HttpCreated`` (201 Created).
        """
        return http.HttpNotImplemented()

    def delete_list(self, request, **kwargs):
        """
        Destroys a collection of resources/objects.

        Calls ``obj_delete_list``.

        If the resources are deleted, return ``HttpNoContent`` (204 No Content).
        """
        self.obj_delete_list(request=request, **self.remove_api_resource_names(kwargs))
        return http.HttpNoContent()

    def delete_detail(self, request, **kwargs):
        """
        Destroys a single resource/object.

        Calls ``obj_delete``.

        If the resource is deleted, return ``HttpNoContent`` (204 No Content).
        If the resource did not exist, return ``Http404`` (404 Not Found).
        """
        try:
            self.obj_delete(request=request, **self.remove_api_resource_names(kwargs))
            return http.HttpNoContent()
        except NotFound:
            return http.HttpNotFound()

    def patch_list(self, request, **kwargs):
        """
        Updates a collection in-place.

        The exact behavior of ``PATCH`` to a list resource is still the matter of
        some debate in REST circles, and the ``PATCH`` RFC isn't standard. So the
        behavior this method implements (described below) is something of a
        stab in the dark. It's mostly cribbed from GData, with a smattering
        of ActiveResource-isms and maybe even an original idea or two.

        The ``PATCH`` format is one that's similar to the response returned from
        a ``GET`` on a list resource::

            {
              "objects": [{object}, {object}, ...],
              "deleted_objects": ["URI", "URI", "URI", ...],
            }

        For each object in ``objects``:

            * If the dict does not have a ``resource_uri`` key then the item is
              considered "new" and is handled like a ``POST`` to the resource list.

            * If the dict has a ``resource_uri`` key and the ``resource_uri`` refers
              to an existing resource then the item is a update; it's treated
              like a ``PATCH`` to the corresponding resource detail.

            * If the dict has a ``resource_uri`` but the resource *doesn't* exist,
              then this is considered to be a create-via-``PUT``.

        Each entry in ``deleted_objects`` referes to a resource URI of an existing
        resource to be deleted; each is handled like a ``DELETE`` to the relevent
        resource.

        In any case:

            * If there's a resource URI it *must* refer to a resource of this
              type. It's an error to include a URI of a different resource.

            * ``PATCH`` is all or nothing. If a single sub-operation fails, the
              entire request will fail and all resources will be rolled back.

          * For ``PATCH`` to work, you **must** have ``put`` in your
            :ref:`detail-allowed-methods` setting.

          * To delete objects via ``deleted_objects`` in a ``PATCH`` request you
            **must** have ``delete`` in your :ref:`detail-allowed-methods`
            setting.

        """
        request = convert_post_to_patch(request)
        format = unwrap_content_type(request.META.get('CONTENT_TYPE', 'application/json'))
        deserialized = self.deserialize(request, request.raw_post_data, format=format)

        if "objects" not in deserialized:
            raise BadRequest("Invalid data sent.")

        if len(deserialized["objects"]) and 'put' not in self._meta.detail_allowed_methods:
            raise ImmediateHttpResponse(response=http.HttpMethodNotAllowed())

        for data in deserialized["objects"]:
            # If there's a resource_uri then this is either an
            # update-in-place or a create-via-PUT.
            if "resource_uri" in data:
                uri = data.pop('resource_uri')

                try:
                    obj = self.get_via_uri(uri, request=request)

                    # The object does exist, so this is an update-in-place.
                    bundle = self.build_bundle(obj=obj, request=request)
                    bundle = self.full_dehydrate(bundle)
                    bundle = self.alter_detail_data_to_serialize(request, bundle)
                    self.update_in_place(request, bundle, data)
                except (ObjectDoesNotExist, MultipleObjectsReturned):
                    # The object referenced by resource_uri doesn't exist,
                    # so this is a create-by-PUT equivalent.
                    data = self.alter_deserialized_detail_data(request, data)
                    bundle = self.build_bundle(data=dict_strip_unicode_keys(data), request=request)
                    self.obj_create(bundle, request=request)
            else:
                # There's no resource URI, so this is a create call just
                # like a POST to the list resource.
                data = self.alter_deserialized_detail_data(request, data)
                bundle = self.build_bundle(data=dict_strip_unicode_keys(data), request=request)
                self.obj_create(bundle, request=request)

        if len(deserialized.get('deleted_objects', [])) and 'delete' not in self._meta.detail_allowed_methods:
            raise ImmediateHttpResponse(response=http.HttpMethodNotAllowed())

        for uri in deserialized.get('deleted_objects', []):
            obj = self.get_via_uri(uri, request=request)
            self.obj_delete(request=request, _obj=obj)

        return http.HttpAccepted()

    def patch_detail(self, request, **kwargs):
        """
        Updates a resource in-place.

        Calls ``obj_update``.

        If the resource is updated, return ``HttpAccepted`` (202 Accepted).
        If the resource did not exist, return ``HttpNotFound`` (404 Not Found).
        """
        request = convert_post_to_patch(request)

        # We want to be able to validate the update, but we can't just pass
        # the partial data into the validator since all data needs to be
        # present. Instead, we basically simulate a PUT by pulling out the
        # original data and updating it in-place.
        # So first pull out the original object. This is essentially
        # ``get_detail``.
        try:
            obj = self.cached_obj_get(request=request, **self.remove_api_resource_names(kwargs))
        except ObjectDoesNotExist:
            return http.HttpNotFound()
        except MultipleObjectsReturned:
            return http.HttpMultipleChoices("More than one resource is found at this URI.")

        bundle = self.build_bundle(obj=obj, request=request)
        bundle = self.full_dehydrate(bundle)
        bundle = self.alter_detail_data_to_serialize(request, bundle)

        # Now update the bundle in-place.
        format = unwrap_content_type(request.META.get('CONTENT_TYPE', 'application/json'))
        deserialized = self.deserialize(request, request.raw_post_data, format=format)
        self.update_in_place(request, bundle, deserialized)

        if not self._meta.always_return_data:
            return http.HttpAccepted()
        else:
            bundle = self.full_dehydrate(bundle)
            bundle = self.alter_detail_data_to_serialize(request, bundle)
            return self.create_response(request, bundle, response_class=http.HttpAccepted)

    def update_in_place(self, request, original_bundle, new_data):
        """
        Update the object in original_bundle in-place using new_data.
        """
        original_bundle.data.update(**dict_strip_unicode_keys(new_data))

        # Now we've got a bundle with the new data sitting in it and we're
        # we're basically in the same spot as a PUT request. SO the rest of this
        # function is cribbed from put_detail.
        self.alter_deserialized_detail_data(request, original_bundle.data)
        kwargs = {
            self._meta.detail_uri_name: self.get_bundle_detail_data(original_bundle),
            'request': request,
        }
        return self.obj_update(original_bundle, **kwargs)

    def get_schema(self, request, **kwargs):
        """
        Returns a serialized form of the schema of the resource.

        Calls ``build_schema`` to generate the data. This method only responds
        to HTTP GET.

        Should return a HttpResponse (200 OK).
        """
        self.method_check(request, allowed=['get'])
        self.is_authenticated(request)
        self.throttle_check(request)
        self.log_throttled_access(request)
        return self.create_response(request, self.build_schema())

    def get_multiple(self, request, **kwargs):
        """
        Returns a serialized list of resources based on the identifiers
        from the URL.

        Calls ``obj_get`` to fetch only the objects requested. This method
        only responds to HTTP GET.

        Should return a HttpResponse (200 OK).
        """
        self.method_check(request, allowed=['get'])
        self.is_authenticated(request)
        self.throttle_check(request)

        # Rip apart the list then iterate.
        kwarg_name = '%s_list' % self._meta.detail_uri_name
        obj_identifiers = kwargs.get(kwarg_name, '').split(';')
        objects = []
        not_found = []

        for identifier in obj_identifiers:
            try:
                obj = self.obj_get(request, **{self._meta.detail_uri_name: identifier})
                bundle = self.build_bundle(obj=obj, request=request)
                bundle = self.full_dehydrate(bundle)
                objects.append(bundle)
            except ObjectDoesNotExist:
                not_found.append(identifier)

        object_list = {
            'objects': objects,
        }

        if len(not_found):
            object_list['not_found'] = not_found

        self.log_throttled_access(request)
        return self.create_response(request, object_list)


class ModelDeclarativeMetaclass(DeclarativeMetaclass):
    def __new__(cls, name, bases, attrs):
        meta = attrs.get('Meta')

        if meta and hasattr(meta, 'queryset'):
            setattr(meta, 'object_class', meta.queryset.model)

        new_class = super(ModelDeclarativeMetaclass, cls).__new__(cls, name, bases, attrs)
        include_fields = getattr(new_class._meta, 'fields', [])
        excludes = getattr(new_class._meta, 'excludes', [])
        field_names = new_class.base_fields.keys()

        for field_name in field_names:
            if field_name == 'resource_uri':
                continue
            if field_name in new_class.declared_fields:
                continue
            if len(include_fields) and not field_name in include_fields:
                del(new_class.base_fields[field_name])
            if len(excludes) and field_name in excludes:
                del(new_class.base_fields[field_name])

        # Add in the new fields.
        new_class.base_fields.update(new_class.get_fields(include_fields, excludes))

        if getattr(new_class._meta, 'include_absolute_url', True):
            if not 'absolute_url' in new_class.base_fields:
                new_class.base_fields['absolute_url'] = fields.CharField(attribute='get_absolute_url', readonly=True)
        elif 'absolute_url' in new_class.base_fields and not 'absolute_url' in attrs:
            del(new_class.base_fields['absolute_url'])

        return new_class


class ModelResource(Resource):
    """
    A subclass of ``Resource`` designed to work with Django's ``Models``.

    This class will introspect a given ``Model`` and build a field list based
    on the fields found on the model (excluding relational fields).

    Given that it is aware of Django's ORM, it also handles the CRUD data
    operations of the resource.
    """
    __metaclass__ = ModelDeclarativeMetaclass

    @classmethod
    def should_skip_field(cls, field):
        """
        Given a Django model field, return if it should be included in the
        contributed ApiFields.
        """
        # Ignore certain fields (related fields).
        if getattr(field, 'rel'):
            return True

        return False

    @classmethod
    def api_field_from_django_field(cls, f, default=fields.CharField):
        """
        Returns the field type that would likely be associated with each
        Django type.
        """
        result = default
        internal_type = f.get_internal_type()

        if internal_type in ('DateField', 'DateTimeField'):
            result = fields.DateTimeField
        elif internal_type in ('BooleanField', 'NullBooleanField'):
            result = fields.BooleanField
        elif internal_type in ('FloatField',):
            result = fields.FloatField
        elif internal_type in ('DecimalField',):
            result = fields.DecimalField
        elif internal_type in ('IntegerField', 'PositiveIntegerField', 'PositiveSmallIntegerField', 'SmallIntegerField', 'AutoField'):
            result = fields.IntegerField
        elif internal_type in ('FileField', 'ImageField'):
            result = fields.FileField
        elif internal_type == 'TimeField':
            result = fields.TimeField
        # TODO: Perhaps enable these via introspection. The reason they're not enabled
        #       by default is the very different ``__init__`` they have over
        #       the other fields.
        # elif internal_type == 'ForeignKey':
        #     result = ForeignKey
        # elif internal_type == 'ManyToManyField':
        #     result = ManyToManyField

        return result

    @classmethod
    def get_fields(cls, fields=None, excludes=None):
        """
        Given any explicit fields to include and fields to exclude, add
        additional fields based on the associated model.
        """
        final_fields = {}
        fields = fields or []
        excludes = excludes or []

        if not cls._meta.object_class:
            return final_fields

        for f in cls._meta.object_class._meta.fields:
            # If the field name is already present, skip
            if f.name in cls.base_fields:
                continue

            # If field is not present in explicit field listing, skip
            if fields and f.name not in fields:
                continue

            # If field is in exclude list, skip
            if excludes and f.name in excludes:
                continue

            if cls.should_skip_field(f):
                continue

            api_field_class = cls.api_field_from_django_field(f)

            kwargs = {
                'attribute': f.name,
                'help_text': f.help_text,
            }

            if f.null is True:
                kwargs['null'] = True

            kwargs['unique'] = f.unique

            if not f.null and f.blank is True:
                kwargs['default'] = ''
                kwargs['blank'] = True

            if f.get_internal_type() == 'TextField':
                kwargs['default'] = ''

            if f.has_default():
                kwargs['default'] = f.default

            if getattr(f, 'auto_now', False):
                kwargs['default'] = f.auto_now

            if getattr(f, 'auto_now_add', False):
                kwargs['default'] = f.auto_now_add

            final_fields[f.name] = api_field_class(**kwargs)
            final_fields[f.name].instance_name = f.name

        return final_fields

    def check_filtering(self, field_name, filter_type='exact', filter_bits=None):
        """
        Given a field name, a optional filter type and an optional list of
        additional relations, determine if a field can be filtered on.

        If a filter does not meet the needed conditions, it should raise an
        ``InvalidFilterError``.

        If the filter meets the conditions, a list of attribute names (not
        field names) will be returned.
        """
        if filter_bits is None:
            filter_bits = []

        if not field_name in self._meta.filtering:
            raise InvalidFilterError("The '%s' field does not allow filtering." % field_name)

        # Check to see if it's an allowed lookup type.
        if not self._meta.filtering[field_name] in (ALL, ALL_WITH_RELATIONS):
            # Must be an explicit whitelist.
            if not filter_type in self._meta.filtering[field_name]:
                raise InvalidFilterError("'%s' is not an allowed filter on the '%s' field." % (filter_type, field_name))

        if self.fields[field_name].attribute is None:
            raise InvalidFilterError("The '%s' field has no 'attribute' for searching with." % field_name)

        # Check to see if it's a relational lookup and if that's allowed.
        if len(filter_bits):
            if not getattr(self.fields[field_name], 'is_related', False):
                raise InvalidFilterError("The '%s' field does not support relations." % field_name)

            if not self._meta.filtering[field_name] == ALL_WITH_RELATIONS:
                raise InvalidFilterError("Lookups are not allowed more than one level deep on the '%s' field." % field_name)

            # Recursively descend through the remaining lookups in the filter,
            # if any. We should ensure that all along the way, we're allowed
            # to filter on that field by the related resource.
            related_resource = self.fields[field_name].get_related_resource(None)
            return [self.fields[field_name].attribute] + related_resource.check_filtering(filter_bits[0], filter_type, filter_bits[1:])

        return [self.fields[field_name].attribute]

    def filter_value_to_python(self, value, field_name, filters, filter_expr,
            filter_type):
        """
        Turn the string ``value`` into a python object.
        """
        # Simple values
        if value in ['true', 'True', True]:
            value = True
        elif value in ['false', 'False', False]:
            value = False
        elif value in ('nil', 'none', 'None', None):
            value = None

        # Split on ',' if not empty string and either an in or range filter.
        if filter_type in ('in', 'range') and len(value):
            if hasattr(filters, 'getlist'):
                value = []

                for part in filters.getlist(filter_expr):
                    value.extend(part.split(','))
            else:
                value = value.split(',')

        return value

    def build_filters(self, filters=None):
        """
        Given a dictionary of filters, create the necessary ORM-level filters.

        Keys should be resource fields, **NOT** model fields.

        Valid values are either a list of Django filter types (i.e.
        ``['startswith', 'exact', 'lte']``), the ``ALL`` constant or the
        ``ALL_WITH_RELATIONS`` constant.
        """
        # At the declarative level:
        #     filtering = {
        #         'resource_field_name': ['exact', 'startswith', 'endswith', 'contains'],
        #         'resource_field_name_2': ['exact', 'gt', 'gte', 'lt', 'lte', 'range'],
        #         'resource_field_name_3': ALL,
        #         'resource_field_name_4': ALL_WITH_RELATIONS,
        #         ...
        #     }
        # Accepts the filters as a dict. None by default, meaning no filters.
        if filters is None:
            filters = {}

        qs_filters = {}

        if hasattr(self._meta, 'queryset'):
            # Get the possible query terms from the current QuerySet.
            query_terms = self._meta.queryset.query.query_terms.keys()
        else:
            query_terms = QUERY_TERMS.keys()

        for filter_expr, value in filters.items():
            filter_bits = filter_expr.split(LOOKUP_SEP)
            field_name = filter_bits.pop(0)
            filter_type = 'exact'

            if not field_name in self.fields:
                # It's not a field we know about. Move along citizen.
                continue

            if len(filter_bits) and filter_bits[-1] in query_terms:
                filter_type = filter_bits.pop()

            lookup_bits = self.check_filtering(field_name, filter_type, filter_bits)
            value = self.filter_value_to_python(value, field_name, filters, filter_expr, filter_type)

            db_field_name = LOOKUP_SEP.join(lookup_bits)
            qs_filter = "%s%s%s" % (db_field_name, LOOKUP_SEP, filter_type)
            qs_filters[qs_filter] = value

        return dict_strip_unicode_keys(qs_filters)

    def apply_sorting(self, obj_list, options=None):
        """
        Given a dictionary of options, apply some ORM-level sorting to the
        provided ``QuerySet``.

        Looks for the ``order_by`` key and handles either ascending (just the
        field name) or descending (the field name with a ``-`` in front).

        The field name should be the resource field, **NOT** model field.
        """
        if options is None:
            options = {}

        parameter_name = 'order_by'

        if not 'order_by' in options:
            if not 'sort_by' in options:
                # Nothing to alter the order. Return what we've got.
                return obj_list
            else:
                warnings.warn("'sort_by' is a deprecated parameter. Please use 'order_by' instead.")
                parameter_name = 'sort_by'

        order_by_args = []

        if hasattr(options, 'getlist'):
            order_bits = options.getlist(parameter_name)
        else:
            order_bits = options.get(parameter_name)

            if not isinstance(order_bits, (list, tuple)):
                order_bits = [order_bits]

        for order_by in order_bits:
            order_by_bits = order_by.split(LOOKUP_SEP)

            field_name = order_by_bits[0]
            order = ''

            if order_by_bits[0].startswith('-'):
                field_name = order_by_bits[0][1:]
                order = '-'

            if not field_name in self.fields:
                # It's not a field we know about. Move along citizen.
                raise InvalidSortError("No matching '%s' field for ordering on." % field_name)

            if not field_name in self._meta.ordering:
                raise InvalidSortError("The '%s' field does not allow ordering." % field_name)

            if self.fields[field_name].attribute is None:
                raise InvalidSortError("The '%s' field has no 'attribute' for ordering with." % field_name)

            order_by_args.append("%s%s" % (order, LOOKUP_SEP.join([self.fields[field_name].attribute] + order_by_bits[1:])))

        return obj_list.order_by(*order_by_args)

    def apply_filters(self, request, applicable_filters):
        """
        An ORM-specific implementation of ``apply_filters``.

        The default simply applies the ``applicable_filters`` as ``**kwargs``,
        but should make it possible to do more advanced things.
        """
        return self.get_object_list(request).filter(**applicable_filters)

    def get_object_list(self, request):
        """
        An ORM-specific implementation of ``get_object_list``.

        Returns a queryset that may have been limited by other overrides.
        """
        return self._meta.queryset._clone()

    def obj_get_list(self, request=None, **kwargs):
        """
        A ORM-specific implementation of ``obj_get_list``.

        Takes an optional ``request`` object, whose ``GET`` dictionary can be
        used to narrow the query.
        """
        filters = {}

        if hasattr(request, 'GET'):
            # Grab a mutable copy.
            filters = request.GET.copy()

        # Update with the provided kwargs.
        filters.update(kwargs)
        applicable_filters = self.build_filters(filters=filters)

        try:
            base_object_list = self.apply_filters(request, applicable_filters)
            return self.apply_authorization_limits(request, base_object_list)
        except ValueError:
            raise BadRequest("Invalid resource lookup data provided (mismatched type).")

    def obj_get(self, request=None, **kwargs):
        """
        A ORM-specific implementation of ``obj_get``.

        Takes optional ``kwargs``, which are used to narrow the query to find
        the instance.
        """
        try:
            base_object_list = self.get_object_list(request).filter(**kwargs)
            object_list = self.apply_authorization_limits(request, base_object_list)
            stringified_kwargs = ', '.join(["%s=%s" % (k, v) for k, v in kwargs.items()])

            if len(object_list) <= 0:
                raise self._meta.object_class.DoesNotExist("Couldn't find an instance of '%s' which matched '%s'." % (self._meta.object_class.__name__, stringified_kwargs))
            elif len(object_list) > 1:
                raise MultipleObjectsReturned("More than '%s' matched '%s'." % (self._meta.object_class.__name__, stringified_kwargs))

            return object_list[0]
        except ValueError:
            raise NotFound("Invalid resource lookup data provided (mismatched type).")

    def obj_create(self, bundle, request=None, **kwargs):
        """
        A ORM-specific implementation of ``obj_create``.
        """

        bundle.obj = self._meta.object_class()

        for key, value in kwargs.items():
            setattr(bundle.obj, key, value)
        bundle = self.full_hydrate(bundle)
        self.is_valid(bundle,request)

        if bundle.errors:
            self.error_response(bundle.errors, request)

        # Save FKs just in case.
        self.save_related(bundle)

        # Save parent
        bundle.obj.save()

        # Now pick up the M2M bits.
        m2m_bundle = self.hydrate_m2m(bundle)
        self.save_m2m(m2m_bundle)
        return bundle

    def obj_update(self, bundle, request=None, skip_errors=False, **kwargs):
        """
        A ORM-specific implementation of ``obj_update``.
        """
        if not bundle.obj or not self.get_bundle_detail_data(bundle):
            # Attempt to hydrate data from kwargs before doing a lookup for the object.
            # This step is needed so certain values (like datetime) will pass model validation.
            try:
                bundle.obj = self.get_object_list(bundle.request).model()
                bundle.data.update(kwargs)
                bundle = self.full_hydrate(bundle)
                lookup_kwargs = kwargs.copy()

                for key in kwargs.keys():
                    if key == self._meta.detail_uri_name:
                        continue
                    elif getattr(bundle.obj, key, NOT_AVAILABLE) is not NOT_AVAILABLE:
                        lookup_kwargs[key] = getattr(bundle.obj, key)
                    else:
                        del lookup_kwargs[key]
            except:
                # if there is trouble hydrating the data, fall back to just
                # using kwargs by itself (usually it only contains a "pk" key
                # and this will work fine.
                lookup_kwargs = kwargs

            try:
                bundle.obj = self.obj_get(bundle.request, **lookup_kwargs)
            except ObjectDoesNotExist:
                raise NotFound("A model instance matching the provided arguments could not be found.")

        bundle = self.full_hydrate(bundle)
        self.is_valid(bundle,request)

        if bundle.errors and not skip_errors:
            self.error_response(bundle.errors, request)

        # Save FKs just in case.
        self.save_related(bundle)

        # Save the main object.
        bundle.obj.save()

        # Now pick up the M2M bits.
        m2m_bundle = self.hydrate_m2m(bundle)
        self.save_m2m(m2m_bundle)
        return bundle

    def obj_delete_list(self, request=None, **kwargs):
        """
        A ORM-specific implementation of ``obj_delete_list``.

        Takes optional ``kwargs``, which can be used to narrow the query.
        """
        base_object_list = self.get_object_list(request).filter(**kwargs)
        authed_object_list = self.apply_authorization_limits(request, base_object_list)

        if hasattr(authed_object_list, 'delete'):
            # It's likely a ``QuerySet``. Call ``.delete()`` for efficiency.
            authed_object_list.delete()
        else:
            for authed_obj in authed_object_list:
                authed_obj.delete()

    def obj_delete(self, request=None, **kwargs):
        """
        A ORM-specific implementation of ``obj_delete``.

        Takes optional ``kwargs``, which are used to narrow the query to find
        the instance.
        """
        obj = kwargs.pop('_obj', None)

        if not hasattr(obj, 'delete'):
            try:
                obj = self.obj_get(request, **kwargs)
            except ObjectDoesNotExist:
                raise NotFound("A model instance matching the provided arguments could not be found.")

        obj.delete()

    @transaction.commit_on_success()
    def patch_list(self, request, **kwargs):
        """
        An ORM-specific implementation of ``patch_list``.

        Necessary because PATCH should be atomic (all-success or all-fail)
        and the only way to do this neatly is at the database level.
        """
        return super(ModelResource, self).patch_list(request, **kwargs)

    def rollback(self, bundles):
        """
        A ORM-specific implementation of ``rollback``.

        Given the list of bundles, delete all models pertaining to those
        bundles.
        """
        for bundle in bundles:
            if bundle.obj and self.get_bundle_detail_data(bundle):
                bundle.obj.delete()

    def save_related(self, bundle):
        """
        Handles the saving of related non-M2M data.

        Calling assigning ``child.parent = parent`` & then calling
        ``Child.save`` isn't good enough to make sure the ``parent``
        is saved.

        To get around this, we go through all our related fields &
        call ``save`` on them if they have related, non-M2M data.
        M2M data is handled by the ``ModelResource.save_m2m`` method.
        """
        for field_name, field_object in self.fields.items():
            if not getattr(field_object, 'is_related', False):
                continue

            if getattr(field_object, 'is_m2m', False):
                continue

            if not field_object.attribute:
                continue

            if field_object.blank and not bundle.data.has_key(field_name):
                continue

            # Get the object.
            try:
                related_obj = getattr(bundle.obj, field_object.attribute)
            except ObjectDoesNotExist:
                related_obj = None

            # Because sometimes it's ``None`` & that's OK.
            if related_obj:
                if field_object.related_name:
                    if not self.get_bundle_detail_data(bundle):
                        bundle.obj.save()

                    setattr(related_obj, field_object.related_name, bundle.obj)

                related_obj.save()
                setattr(bundle.obj, field_object.attribute, related_obj)

    def save_m2m(self, bundle):
        """
        Handles the saving of related M2M data.

        Due to the way Django works, the M2M data must be handled after the
        main instance, which is why this isn't a part of the main ``save`` bits.

        Currently slightly inefficient in that it will clear out the whole
        relation and recreate the related data as needed.
        """
        for field_name, field_object in self.fields.items():
            if not getattr(field_object, 'is_m2m', False):
                continue

            if not field_object.attribute:
                continue

            if field_object.readonly:
                continue

            # Get the manager.
            related_mngr = getattr(bundle.obj, field_object.attribute)

            if hasattr(related_mngr, 'clear'):
                # Clear it out, just to be safe.
                related_mngr.clear()

            related_objs = []

            for related_bundle in bundle.data[field_name]:
                related_bundle.obj.save()
                related_objs.append(related_bundle.obj)

            related_mngr.add(*related_objs)

    def detail_uri_kwargs(self, bundle_or_obj):
        """
        Given a ``Bundle`` or an object (typically a ``Model`` instance),
        it returns the extra kwargs needed to generate a detail URI.

        By default, it uses the model's ``pk`` in order to create the URI.
        """
        kwargs = {}

        if isinstance(bundle_or_obj, Bundle):
            kwargs[self._meta.detail_uri_name] = getattr(bundle_or_obj.obj, self._meta.detail_uri_name)
        else:
<<<<<<< HEAD
            kwargs['pk'] = bundle_or_obj.id

        if (self._meta._api and
            self._meta.api_name is not None and
            not self._meta._api._accept_header_routing):
            kwargs['api_name'] = self._meta.api_name
=======
            kwargs[self._meta.detail_uri_name] = getattr(bundle_or_obj, self._meta.detail_uri_name)
>>>>>>> e08b4f68

        return kwargs


class NamespacedModelResource(ModelResource):
    """
    A ModelResource subclass that respects Django namespaces.
    """
    def _build_reverse_url(self, name, args=None, kwargs=None):
        namespaced = "%s:%s" % (self._meta.urlconf_namespace, name)
        urlconf = None
        if self._meta._api and self._meta._api._accept_header_routing:
            # We can't use the global urlconf for AcceptHeaderRouter
            # lookups.
            urlconf = tuple(self.urls)
        path = reverse(namespaced, urlconf=urlconf, args=args, kwargs=kwargs)
        return self._meta._reverse_url_prefix + path[1:]


# Based off of ``piston.utils.coerce_put_post``. Similarly BSD-licensed.
# And no, the irony is not lost on me.
def convert_post_to_VERB(request, verb):
    """
    Force Django to process the VERB.
    """
    if request.method == verb:
        if hasattr(request, '_post'):
            del(request._post)
            del(request._files)

        try:
            request.method = "POST"
            request._load_post_and_files()
            request.method = verb
        except AttributeError:
            request.META['REQUEST_METHOD'] = 'POST'
            request._load_post_and_files()
            request.META['REQUEST_METHOD'] = verb
        setattr(request, verb, request.POST)

    return request


def convert_post_to_put(request):
    return convert_post_to_VERB(request, verb='PUT')


def convert_post_to_patch(request):
    return convert_post_to_VERB(request, verb='PATCH')<|MERGE_RESOLUTION|>--- conflicted
+++ resolved
@@ -2123,16 +2123,7 @@
         if isinstance(bundle_or_obj, Bundle):
             kwargs[self._meta.detail_uri_name] = getattr(bundle_or_obj.obj, self._meta.detail_uri_name)
         else:
-<<<<<<< HEAD
-            kwargs['pk'] = bundle_or_obj.id
-
-        if (self._meta._api and
-            self._meta.api_name is not None and
-            not self._meta._api._accept_header_routing):
-            kwargs['api_name'] = self._meta.api_name
-=======
             kwargs[self._meta.detail_uri_name] = getattr(bundle_or_obj, self._meta.detail_uri_name)
->>>>>>> e08b4f68
 
         return kwargs
 
