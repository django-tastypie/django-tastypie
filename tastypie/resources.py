from __future__ import with_statement
import logging
import warnings
import django
from django.conf import settings
from django.conf.urls.defaults import patterns, url
from django.core.exceptions import ObjectDoesNotExist, MultipleObjectsReturned, ValidationError
from django.core.urlresolvers import NoReverseMatch, reverse, resolve, Resolver404, get_script_prefix
from django.db import transaction
from django.db.models.sql.constants import QUERY_TERMS, LOOKUP_SEP
from django.http import HttpResponse, HttpResponseNotFound, Http404
from django.utils.cache import patch_cache_control
from tastypie.authentication import Authentication
from tastypie.authorization import ReadOnlyAuthorization
from tastypie.bundle import Bundle
from tastypie.cache import NoCache
from tastypie.constants import ALL, ALL_WITH_RELATIONS
from tastypie.exceptions import NotFound, BadRequest, InvalidFilterError, HydrationError, InvalidSortError, ImmediateHttpResponse
from tastypie import fields
from tastypie import http
from tastypie.paginator import Paginator
from tastypie.serializers import Serializer
from tastypie.throttle import BaseThrottle
from tastypie.utils import is_valid_jsonp_callback_value, dict_strip_unicode_keys, trailing_slash
from tastypie.utils.mime import determine_format, build_content_type
from tastypie.validation import Validation
try:
    set
except NameError:
    from sets import Set as set
# The ``copy`` module became function-friendly in Python 2.5 and
# ``copycompat`` was added in post 1.1.1 Django (r11901)..
try:
    from django.utils.copycompat import deepcopy
except ImportError:
    from copy import deepcopy
# If ``csrf_exempt`` isn't present, stub it.
try:
    from django.views.decorators.csrf import csrf_exempt
except ImportError:
    def csrf_exempt(func):
        return func


class NOT_AVAILABLE:
    def __str__(self):
        return 'No such data is available.'


class ResourceOptions(object):
    """
    A configuration class for ``Resource``.

    Provides sane defaults and the logic needed to augment these settings with
    the internal ``class Meta`` used on ``Resource`` subclasses.
    """
    serializer = Serializer()
    authentication = Authentication()
    authorization = ReadOnlyAuthorization()
    cache = NoCache()
    throttle = BaseThrottle()
    validation = Validation()
    paginator_class = Paginator
    allowed_methods = ['get', 'post', 'put', 'delete', 'patch']
    list_allowed_methods = None
    detail_allowed_methods = None
    limit = getattr(settings, 'API_LIMIT_PER_PAGE', 20)
    max_limit = 1000
    api_name = None
    resource_name = None
    urlconf_namespace = None
    default_format = 'application/json'
    filtering = {}
    ordering = []
    object_class = None
    queryset = None
    fields = []
    excludes = []
    include_resource_uri = True
    include_absolute_url = False
    always_return_data = False
    collection_name = 'objects'
<<<<<<< HEAD
    suppress_sessions = getattr(settings, 'API_SUPPRESSES_SESSIONS', True)
=======
    detail_uri_name = 'pk'
>>>>>>> f5ae8bf9

    def __new__(cls, meta=None):
        overrides = {}

        # Handle overrides.
        if meta:
            for override_name in dir(meta):
                # No internals please.
                if not override_name.startswith('_'):
                    overrides[override_name] = getattr(meta, override_name)

        allowed_methods = overrides.get('allowed_methods', ['get', 'post', 'put', 'delete', 'patch'])

        if overrides.get('list_allowed_methods', None) is None:
            overrides['list_allowed_methods'] = allowed_methods

        if overrides.get('detail_allowed_methods', None) is None:
            overrides['detail_allowed_methods'] = allowed_methods

        return object.__new__(type('ResourceOptions', (cls,), overrides))


class DeclarativeMetaclass(type):
    def __new__(cls, name, bases, attrs):
        attrs['base_fields'] = {}
        declared_fields = {}

        # Inherit any fields from parent(s).
        try:
            parents = [b for b in bases if issubclass(b, Resource)]
            # Simulate the MRO.
            parents.reverse()

            for p in parents:
                parent_fields = getattr(p, 'base_fields', {})

                for field_name, field_object in parent_fields.items():
                    attrs['base_fields'][field_name] = deepcopy(field_object)
        except NameError:
            pass

        for field_name, obj in attrs.items():
            # Look for ``dehydrated_type`` instead of doing ``isinstance``,
            # which can break down if Tastypie is re-namespaced as something
            # else.
            if hasattr(obj, 'dehydrated_type'):
                field = attrs.pop(field_name)
                declared_fields[field_name] = field

        attrs['base_fields'].update(declared_fields)
        attrs['declared_fields'] = declared_fields
        new_class = super(DeclarativeMetaclass, cls).__new__(cls, name, bases, attrs)
        opts = getattr(new_class, 'Meta', None)
        new_class._meta = ResourceOptions(opts)

        if not getattr(new_class._meta, 'resource_name', None):
            # No ``resource_name`` provided. Attempt to auto-name the resource.
            class_name = new_class.__name__
            name_bits = [bit for bit in class_name.split('Resource') if bit]
            resource_name = ''.join(name_bits).lower()
            new_class._meta.resource_name = resource_name

        if getattr(new_class._meta, 'include_resource_uri', True):
            if not 'resource_uri' in new_class.base_fields:
                new_class.base_fields['resource_uri'] = fields.CharField(readonly=True)
        elif 'resource_uri' in new_class.base_fields and not 'resource_uri' in attrs:
            del(new_class.base_fields['resource_uri'])

        for field_name, field_object in new_class.base_fields.items():
            if hasattr(field_object, 'contribute_to_class'):
                field_object.contribute_to_class(new_class, field_name)

        return new_class


class Resource(object):
    """
    Handles the data, request dispatch and responding to requests.

    Serialization/deserialization is handled "at the edges" (i.e. at the
    beginning/end of the request/response cycle) so that everything internally
    is Python data structures.

    This class tries to be non-model specific, so it can be hooked up to other
    data sources, such as search results, files, other data, etc.
    """
    __metaclass__ = DeclarativeMetaclass

    def __init__(self, api_name=None):
        self.fields = deepcopy(self.base_fields)

        if not api_name is None:
            self._meta.api_name = api_name

    def __getattr__(self, name):
        if name in self.fields:
            return self.fields[name]
        raise AttributeError(name)

    def wrap_view(self, view):
        """
        Wraps methods so they can be called in a more functional way as well
        as handling exceptions better.

        Note that if ``BadRequest`` or an exception with a ``response`` attr
        are seen, there is special handling to either present a message back
        to the user or return the response traveling with the exception.
        """
        @csrf_exempt
        def wrapper(request, *args, **kwargs):
            try:
                callback = getattr(self, view)
                response = callback(request, *args, **kwargs)

                if request.is_ajax() and not response.has_header("Cache-Control"):
                    # IE excessively caches XMLHttpRequests, so we're disabling
                    # the browser cache here.
                    # See http://www.enhanceie.com/ie/bugs.asp for details.
                    patch_cache_control(response, no_cache=True)

                return response
            except (BadRequest, fields.ApiFieldError), e:
                return http.HttpBadRequest(e.args[0])
            except ValidationError, e:
                return http.HttpBadRequest(', '.join(e.messages))
            except Exception, e:
                if hasattr(e, 'response'):
                    return e.response

                # A real, non-expected exception.
                # Handle the case where the full traceback is more helpful
                # than the serialized error.
                if settings.DEBUG and getattr(settings, 'TASTYPIE_FULL_DEBUG', False):
                    raise

                # Re-raise the error to get a proper traceback when the error
                # happend during a test case
                if request.META.get('SERVER_NAME') == 'testserver':
                    raise

                # Rather than re-raising, we're going to things similar to
                # what Django does. The difference is returning a serialized
                # error message.
                return self._handle_500(request, e)

        return wrapper

    def _handle_500(self, request, exception):
        import traceback
        import sys
        the_trace = '\n'.join(traceback.format_exception(*(sys.exc_info())))
        response_class = http.HttpApplicationError
        response_code = 500

        NOT_FOUND_EXCEPTIONS = (NotFound, ObjectDoesNotExist, Http404)

        if isinstance(exception, NOT_FOUND_EXCEPTIONS):
            response_class = HttpResponseNotFound
            response_code = 404

        if settings.DEBUG:
            data = {
                "error_message": unicode(exception),
                "traceback": the_trace,
            }
            desired_format = self.determine_format(request)
            serialized = self.serialize(request, data, desired_format)
            return response_class(content=serialized, content_type=build_content_type(desired_format))

        # When DEBUG is False, send an error message to the admins (unless it's
        # a 404, in which case we check the setting).
        send_broken_links = getattr(settings, 'SEND_BROKEN_LINK_EMAILS', False)

        if not response_code == 404 or send_broken_links:
            log = logging.getLogger('django.request.tastypie')
            log.error('Internal Server Error: %s' % request.path, exc_info=sys.exc_info(), extra={'status_code': response_code, 'request':request})

            if django.VERSION < (1, 3, 0):
                from django.core.mail import mail_admins
                subject = 'Error (%s IP): %s' % ((request.META.get('REMOTE_ADDR') in settings.INTERNAL_IPS and 'internal' or 'EXTERNAL'), request.path)
                try:
                    request_repr = repr(request)
                except:
                    request_repr = "Request repr() unavailable"

                message = "%s\n\n%s" % (the_trace, request_repr)
                mail_admins(subject, message, fail_silently=True)

        # Prep the data going out.
        data = {
            "error_message": getattr(settings, 'TASTYPIE_CANNED_ERROR', "Sorry, this request could not be processed. Please try again later."),
        }
        desired_format = self.determine_format(request)
        serialized = self.serialize(request, data, desired_format)
        return response_class(content=serialized, content_type=build_content_type(desired_format))

    def _build_reverse_url(self, name, args=None, kwargs=None):
        """
        A convenience hook for overriding how URLs are built.

        See ``NamespacedModelResource._build_reverse_url`` for an example.
        """
        return reverse(name, args=args, kwargs=kwargs)

    def base_urls(self):
        """
        The standard URLs this ``Resource`` should respond to.
        """
        return [
            url(r"^(?P<resource_name>%s)%s$" % (self._meta.resource_name, trailing_slash()), self.wrap_view('dispatch_list'), name="api_dispatch_list"),
            url(r"^(?P<resource_name>%s)/schema%s$" % (self._meta.resource_name, trailing_slash()), self.wrap_view('get_schema'), name="api_get_schema"),
            url(r"^(?P<resource_name>%s)/set/(?P<%s_list>\w[\w/;-]*)%s$" % (self._meta.resource_name, self._meta.detail_uri_name, trailing_slash()), self.wrap_view('get_multiple'), name="api_get_multiple"),
            url(r"^(?P<resource_name>%s)/(?P<%s>\w[\w/-]*)%s$" % (self._meta.resource_name, self._meta.detail_uri_name, trailing_slash()), self.wrap_view('dispatch_detail'), name="api_dispatch_detail"),
        ]

    def override_urls(self):
        """
        Deprecated. Will be removed by v1.0.0. Please use ``prepend_urls`` instead.
        """
        return []

    def prepend_urls(self):
        """
        A hook for adding your own URLs or matching before the default URLs.
        """
        return []

    @property
    def urls(self):
        """
        The endpoints this ``Resource`` responds to.

        Mostly a standard URLconf, this is suitable for either automatic use
        when registered with an ``Api`` class or for including directly in
        a URLconf should you choose to.
        """
        urls = self.prepend_urls()

        if self.override_urls():
            warnings.warn("'override_urls' is a deprecated method & will be removed by v1.0.0. Please rename your method to ``prepend_urls``.")
            urls += self.override_urls()

        urls += self.base_urls()
        urlpatterns = patterns('',
            *urls
        )
        return urlpatterns

    def determine_format(self, request):
        """
        Used to determine the desired format.

        Largely relies on ``tastypie.utils.mime.determine_format`` but here
        as a point of extension.
        """
        return determine_format(request, self._meta.serializer, default_format=self._meta.default_format)

    def serialize(self, request, data, format, options=None):
        """
        Given a request, data and a desired format, produces a serialized
        version suitable for transfer over the wire.

        Mostly a hook, this uses the ``Serializer`` from ``Resource._meta``.
        """
        options = options or {}

        if 'text/javascript' in format:
            # get JSONP callback name. default to "callback"
            callback = request.GET.get('callback', 'callback')

            if not is_valid_jsonp_callback_value(callback):
                raise BadRequest('JSONP callback name is invalid.')

            options['callback'] = callback

        return self._meta.serializer.serialize(data, format, options)

    def deserialize(self, request, data, format='application/json'):
        """
        Given a request, data and a format, deserializes the given data.

        It relies on the request properly sending a ``CONTENT_TYPE`` header,
        falling back to ``application/json`` if not provided.

        Mostly a hook, this uses the ``Serializer`` from ``Resource._meta``.
        """
        deserialized = self._meta.serializer.deserialize(data, format=request.META.get('CONTENT_TYPE', 'application/json'))
        return deserialized

    def alter_list_data_to_serialize(self, request, data):
        """
        A hook to alter list data just before it gets serialized & sent to the user.

        Useful for restructuring/renaming aspects of the what's going to be
        sent.

        Should accommodate for a list of objects, generally also including
        meta data.
        """
        return data

    def alter_detail_data_to_serialize(self, request, data):
        """
        A hook to alter detail data just before it gets serialized & sent to the user.

        Useful for restructuring/renaming aspects of the what's going to be
        sent.

        Should accommodate for receiving a single bundle of data.
        """
        return data

    def alter_deserialized_list_data(self, request, data):
        """
        A hook to alter list data just after it has been received from the user &
        gets deserialized.

        Useful for altering the user data before any hydration is applied.
        """
        return data

    def alter_deserialized_detail_data(self, request, data):
        """
        A hook to alter detail data just after it has been received from the user &
        gets deserialized.

        Useful for altering the user data before any hydration is applied.
        """
        return data

    def dispatch_list(self, request, **kwargs):
        """
        A view for handling the various HTTP methods (GET/POST/PUT/DELETE) over
        the entire list of resources.

        Relies on ``Resource.dispatch`` for the heavy-lifting.
        """
        return self.dispatch('list', request, **kwargs)

    def dispatch_detail(self, request, **kwargs):
        """
        A view for handling the various HTTP methods (GET/POST/PUT/DELETE) on
        a single resource.

        Relies on ``Resource.dispatch`` for the heavy-lifting.
        """
        return self.dispatch('detail', request, **kwargs)

    def dispatch(self, request_type, request, **kwargs):
        """
        Handles the common operations (allowed HTTP method, authentication,
        throttling, method lookup) surrounding most CRUD interactions.
        """
        if hasattr(request, 'tastypie') and self._meta.suppress_sessions:
            request.tastypie.suppress_session = True
        
        allowed_methods = getattr(self._meta, "%s_allowed_methods" % request_type, None)

        if 'HTTP_X_HTTP_METHOD_OVERRIDE' in request.META:
            request.method = request.META['HTTP_X_HTTP_METHOD_OVERRIDE']

        request_method = self.method_check(request, allowed=allowed_methods)
        method = getattr(self, "%s_%s" % (request_method, request_type), None)

        if method is None:
            raise ImmediateHttpResponse(response=http.HttpNotImplemented())

        self.is_authenticated(request)
        self.is_authorized(request)
        self.throttle_check(request)

        # All clear. Process the request.
        request = convert_post_to_put(request)
        response = method(request, **kwargs)

        # Add the throttled request.
        self.log_throttled_access(request)

        # If what comes back isn't a ``HttpResponse``, assume that the
        # request was accepted and that some action occurred. This also
        # prevents Django from freaking out.
        if not isinstance(response, HttpResponse):
            return http.HttpNoContent()

        return response

    def remove_api_resource_names(self, url_dict):
        """
        Given a dictionary of regex matches from a URLconf, removes
        ``api_name`` and/or ``resource_name`` if found.

        This is useful for converting URLconf matches into something suitable
        for data lookup. For example::

            Model.objects.filter(**self.remove_api_resource_names(matches))
        """
        kwargs_subset = url_dict.copy()

        for key in ['api_name', 'resource_name']:
            try:
                del(kwargs_subset[key])
            except KeyError:
                pass

        return kwargs_subset

    def method_check(self, request, allowed=None):
        """
        Ensures that the HTTP method used on the request is allowed to be
        handled by the resource.

        Takes an ``allowed`` parameter, which should be a list of lowercase
        HTTP methods to check against. Usually, this looks like::

            # The most generic lookup.
            self.method_check(request, self._meta.allowed_methods)

            # A lookup against what's allowed for list-type methods.
            self.method_check(request, self._meta.list_allowed_methods)

            # A useful check when creating a new endpoint that only handles
            # GET.
            self.method_check(request, ['get'])
        """
        if allowed is None:
            allowed = []

        request_method = request.method.lower()
        allows = ','.join(map(str.upper, allowed))

        if request_method == "options":
            response = HttpResponse(allows)
            response['Allow'] = allows
            raise ImmediateHttpResponse(response=response)

        if not request_method in allowed:
            response = http.HttpMethodNotAllowed(allows)
            response['Allow'] = allows
            raise ImmediateHttpResponse(response=response)

        return request_method

    def is_authorized(self, request, object=None):
        """
        Handles checking of permissions to see if the user has authorization
        to GET, POST, PUT, or DELETE this resource.  If ``object`` is provided,
        the authorization backend can apply additional row-level permissions
        checking.
        """
        auth_result = self._meta.authorization.is_authorized(request, object)

        if isinstance(auth_result, HttpResponse):
            raise ImmediateHttpResponse(response=auth_result)

        if not auth_result is True:
            raise ImmediateHttpResponse(response=http.HttpUnauthorized())

    def is_authenticated(self, request):
        """
        Handles checking if the user is authenticated and dealing with
        unauthenticated users.

        Mostly a hook, this uses class assigned to ``authentication`` from
        ``Resource._meta``.
        """
        # Authenticate the request as needed.
        auth_result = self._meta.authentication.is_authenticated(request)

        if isinstance(auth_result, HttpResponse):
            raise ImmediateHttpResponse(response=auth_result)

        if not auth_result is True:
            raise ImmediateHttpResponse(response=http.HttpUnauthorized())

    def throttle_check(self, request):
        """
        Handles checking if the user should be throttled.

        Mostly a hook, this uses class assigned to ``throttle`` from
        ``Resource._meta``.
        """
        identifier = self._meta.authentication.get_identifier(request)

        # Check to see if they should be throttled.
        if self._meta.throttle.should_be_throttled(identifier):
            # Throttle limit exceeded.
            raise ImmediateHttpResponse(response=http.HttpTooManyRequests())

    def log_throttled_access(self, request):
        """
        Handles the recording of the user's access for throttling purposes.

        Mostly a hook, this uses class assigned to ``throttle`` from
        ``Resource._meta``.
        """
        request_method = request.method.lower()
        self._meta.throttle.accessed(self._meta.authentication.get_identifier(request), url=request.get_full_path(), request_method=request_method)

    def build_bundle(self, obj=None, data=None, request=None):
        """
        Given either an object, a data dictionary or both, builds a ``Bundle``
        for use throughout the ``dehydrate/hydrate`` cycle.

        If no object is provided, an empty object from
        ``Resource._meta.object_class`` is created so that attempts to access
        ``bundle.obj`` do not fail.
        """
        if obj is None:
            obj = self._meta.object_class()

        return Bundle(obj=obj, data=data, request=request)

    def build_filters(self, filters=None):
        """
        Allows for the filtering of applicable objects.

        This needs to be implemented at the user level.'

        ``ModelResource`` includes a full working version specific to Django's
        ``Models``.
        """
        return filters

    def apply_sorting(self, obj_list, options=None):
        """
        Allows for the sorting of objects being returned.

        This needs to be implemented at the user level.

        ``ModelResource`` includes a full working version specific to Django's
        ``Models``.
        """
        return obj_list

    def get_bundle_detail_data(self, bundle):
        """
        Convenience method to return the ``detail_uri_name`` attribute off
        ``bundle.obj``.

        Usually just accesses ``bundle.obj.pk`` by default.
        """
        return getattr(bundle.obj, self._meta.detail_uri_name)

    # URL-related methods.

    def detail_uri_kwargs(self, bundle_or_obj):
        """
        This needs to be implemented at the user level.

        Given a ``Bundle`` or an object, it returns the extra kwargs needed to
        generate a detail URI.

        ``ModelResource`` includes a full working version specific to Django's
        ``Models``.
        """
        raise NotImplementedError()

    def resource_uri_kwargs(self, bundle_or_obj=None):
        """
        Builds a dictionary of kwargs to help generate URIs.

        Automatically provides the ``Resource.Meta.resource_name`` (and
        optionally the ``Resource.Meta.api_name`` if populated by an ``Api``
        object).

        If the ``bundle_or_obj`` argument is provided, it calls
        ``Resource.detail_uri_kwargs`` for additional bits to create
        """
        kwargs = {
            'resource_name': self._meta.resource_name,
        }

        if self._meta.api_name is not None:
            kwargs['api_name'] = self._meta.api_name

        if bundle_or_obj is not None:
            kwargs.update(self.detail_uri_kwargs(bundle_or_obj))

        return kwargs

    def get_resource_uri(self, bundle_or_obj=None, url_name='api_dispatch_list'):
        """
        Handles generating a resource URI.

        If the ``bundle_or_obj`` argument is not provided, it builds the URI
        for the list endpoint.

        If the ``bundle_or_obj`` argument is provided, it builds the URI for
        the detail endpoint.

        Return the generated URI. If that URI can not be reversed (not found
        in the URLconf), it will return an empty string.
        """
        if bundle_or_obj is not None:
            url_name = 'api_dispatch_detail'

        try:
            return self._build_reverse_url(url_name, kwargs=self.resource_uri_kwargs(bundle_or_obj))
        except NoReverseMatch:
            return ''

    def get_via_uri(self, uri, request=None):
        """
        This pulls apart the salient bits of the URI and populates the
        resource via a ``obj_get``.

        Optionally accepts a ``request``.

        If you need custom behavior based on other portions of the URI,
        simply override this method.
        """
        prefix = get_script_prefix()
        chomped_uri = uri

        if prefix and chomped_uri.startswith(prefix):
            chomped_uri = chomped_uri[len(prefix)-1:]

        try:
            view, args, kwargs = resolve(chomped_uri)
        except Resolver404:
            raise NotFound("The URL provided '%s' was not a link to a valid resource." % uri)

        return self.obj_get(request=request, **self.remove_api_resource_names(kwargs))

    # Data preparation.

    def full_dehydrate(self, bundle):
        """
        Given a bundle with an object instance, extract the information from it
        to populate the resource.
        """
        # Dehydrate each field.
        for field_name, field_object in self.fields.items():
            # A touch leaky but it makes URI resolution work.
            if getattr(field_object, 'dehydrated_type', None) == 'related':
                field_object.api_name = self._meta.api_name
                field_object.resource_name = self._meta.resource_name

            bundle.data[field_name] = field_object.dehydrate(bundle)

            # Check for an optional method to do further dehydration.
            method = getattr(self, "dehydrate_%s" % field_name, None)

            if method:
                bundle.data[field_name] = method(bundle)

        bundle = self.dehydrate(bundle)
        return bundle

    def dehydrate(self, bundle):
        """
        A hook to allow a final manipulation of data once all fields/methods
        have built out the dehydrated data.

        Useful if you need to access more than one dehydrated field or want
        to annotate on additional data.

        Must return the modified bundle.
        """
        return bundle

    def full_hydrate(self, bundle):
        """
        Given a populated bundle, distill it and turn it back into
        a full-fledged object instance.
        """
        if bundle.obj is None:
            bundle.obj = self._meta.object_class()
        bundle = self.hydrate(bundle)
        for field_name, field_object in self.fields.items():
            if field_object.readonly is True:
                continue

            # Check for an optional method to do further hydration.
            method = getattr(self, "hydrate_%s" % field_name, None)

            if method:
                bundle = method(bundle)
            if field_object.attribute:
                value = field_object.hydrate(bundle)

                # NOTE: We only get back a bundle when it is related field.
                if isinstance(value, Bundle) and value.errors.get(field_name):
                    bundle.errors[field_name] = value.errors[field_name]

                if value is not None or field_object.null:
                    # We need to avoid populating M2M data here as that will
                    # cause things to blow up.
                    if not getattr(field_object, 'is_related', False):
                        setattr(bundle.obj, field_object.attribute, value)
                    elif not getattr(field_object, 'is_m2m', False):
                        if value is not None:
                            setattr(bundle.obj, field_object.attribute, value.obj)
                        elif field_object.blank:
                            continue
                        elif field_object.null:
                            setattr(bundle.obj, field_object.attribute, value)

        return bundle

    def hydrate(self, bundle):
        """
        A hook to allow an initial manipulation of data before all methods/fields
        have built out the hydrated data.

        Useful if you need to access more than one hydrated field or want
        to annotate on additional data.

        Must return the modified bundle.
        """
        return bundle

    def hydrate_m2m(self, bundle):
        """
        Populate the ManyToMany data on the instance.
        """
        if bundle.obj is None:
            raise HydrationError("You must call 'full_hydrate' before attempting to run 'hydrate_m2m' on %r." % self)

        for field_name, field_object in self.fields.items():
            if not getattr(field_object, 'is_m2m', False):
                continue

            if field_object.attribute:
                # Note that we only hydrate the data, leaving the instance
                # unmodified. It's up to the user's code to handle this.
                # The ``ModelResource`` provides a working baseline
                # in this regard.
                bundle.data[field_name] = field_object.hydrate_m2m(bundle)

        for field_name, field_object in self.fields.items():
            if not getattr(field_object, 'is_m2m', False):
                continue

            method = getattr(self, "hydrate_%s" % field_name, None)

            if method:
                method(bundle)

        return bundle

    def build_schema(self):
        """
        Returns a dictionary of all the fields on the resource and some
        properties about those fields.

        Used by the ``schema/`` endpoint to describe what will be available.
        """
        data = {
            'fields': {},
            'default_format': self._meta.default_format,
            'allowed_list_http_methods': self._meta.list_allowed_methods,
            'allowed_detail_http_methods': self._meta.detail_allowed_methods,
            'default_limit': self._meta.limit,
        }

        if self._meta.ordering:
            data['ordering'] = self._meta.ordering

        if self._meta.filtering:
            data['filtering'] = self._meta.filtering

        for field_name, field_object in self.fields.items():
            data['fields'][field_name] = {
                'default': field_object.default,
                'type': field_object.dehydrated_type,
                'nullable': field_object.null,
                'blank': field_object.blank,
                'readonly': field_object.readonly,
                'help_text': field_object.help_text,
                'unique': field_object.unique,
            }
            if field_object.dehydrated_type == 'related':
                if getattr(field_object, 'is_m2m', False):
                    related_type = 'to_many'
                else:
                    related_type = 'to_one'
                data['fields'][field_name]['related_type'] = related_type

        return data

    def dehydrate_resource_uri(self, bundle):
        """
        For the automatically included ``resource_uri`` field, dehydrate
        the URI for the given bundle.

        Returns empty string if no URI can be generated.
        """
        try:
            return self.get_resource_uri(bundle)
        except NotImplementedError:
            return ''
        except NoReverseMatch:
            return ''

    def generate_cache_key(self, *args, **kwargs):
        """
        Creates a unique-enough cache key.

        This is based off the current api_name/resource_name/args/kwargs.
        """
        smooshed = []

        for key, value in kwargs.items():
            smooshed.append("%s=%s" % (key, value))

        # Use a list plus a ``.join()`` because it's faster than concatenation.
        return "%s:%s:%s:%s" % (self._meta.api_name, self._meta.resource_name, ':'.join(args), ':'.join(smooshed))

    # Data access methods.

    def get_object_list(self, request):
        """
        A hook to allow making returning the list of available objects.

        This needs to be implemented at the user level.

        ``ModelResource`` includes a full working version specific to Django's
        ``Models``.
        """
        raise NotImplementedError()

    def apply_authorization_limits(self, request, object_list):
        """
        Allows the ``Authorization`` class to further limit the object list.
        Also a hook to customize per ``Resource``.
        """
        if hasattr(self._meta.authorization, 'apply_limits'):
            object_list = self._meta.authorization.apply_limits(request, object_list)

        return object_list

    def can_create(self):
        """
        Checks to ensure ``post`` is within ``allowed_methods``.
        """
        allowed = set(self._meta.list_allowed_methods + self._meta.detail_allowed_methods)
        return 'post' in allowed

    def can_update(self):
        """
        Checks to ensure ``put`` is within ``allowed_methods``.

        Used when hydrating related data.
        """
        allowed = set(self._meta.list_allowed_methods + self._meta.detail_allowed_methods)
        return 'put' in allowed

    def can_delete(self):
        """
        Checks to ensure ``delete`` is within ``allowed_methods``.
        """
        allowed = set(self._meta.list_allowed_methods + self._meta.detail_allowed_methods)
        return 'delete' in allowed

    def apply_filters(self, request, applicable_filters):
        """
        A hook to alter how the filters are applied to the object list.

        This needs to be implemented at the user level.

        ``ModelResource`` includes a full working version specific to Django's
        ``Models``.
        """
        raise NotImplementedError()

    def obj_get_list(self, request=None, **kwargs):
        """
        Fetches the list of objects available on the resource.

        This needs to be implemented at the user level.

        ``ModelResource`` includes a full working version specific to Django's
        ``Models``.
        """
        raise NotImplementedError()

    def cached_obj_get_list(self, request=None, **kwargs):
        """
        A version of ``obj_get_list`` that uses the cache as a means to get
        commonly-accessed data faster.
        """
        cache_key = self.generate_cache_key('list', **kwargs)
        obj_list = self._meta.cache.get(cache_key)

        if obj_list is None:
            obj_list = self.obj_get_list(request=request, **kwargs)
            self._meta.cache.set(cache_key, obj_list)

        return obj_list

    def obj_get(self, request=None, **kwargs):
        """
        Fetches an individual object on the resource.

        This needs to be implemented at the user level. If the object can not
        be found, this should raise a ``NotFound`` exception.

        ``ModelResource`` includes a full working version specific to Django's
        ``Models``.
        """
        raise NotImplementedError()

    def cached_obj_get(self, request=None, **kwargs):
        """
        A version of ``obj_get`` that uses the cache as a means to get
        commonly-accessed data faster.
        """
        cache_key = self.generate_cache_key('detail', **kwargs)
        bundle = self._meta.cache.get(cache_key)

        if bundle is None:
            bundle = self.obj_get(request=request, **kwargs)
            self._meta.cache.set(cache_key, bundle)

        return bundle

    def obj_create(self, bundle, request=None, **kwargs):
        """
        Creates a new object based on the provided data.

        This needs to be implemented at the user level.

        ``ModelResource`` includes a full working version specific to Django's
        ``Models``.
        """
        raise NotImplementedError()

    def obj_update(self, bundle, request=None, **kwargs):
        """
        Updates an existing object (or creates a new object) based on the
        provided data.

        This needs to be implemented at the user level.

        ``ModelResource`` includes a full working version specific to Django's
        ``Models``.
        """
        raise NotImplementedError()

    def obj_delete_list(self, request=None, **kwargs):
        """
        Deletes an entire list of objects.

        This needs to be implemented at the user level.

        ``ModelResource`` includes a full working version specific to Django's
        ``Models``.
        """
        raise NotImplementedError()

    def obj_delete(self, request=None, **kwargs):
        """
        Deletes a single object.

        This needs to be implemented at the user level.

        ``ModelResource`` includes a full working version specific to Django's
        ``Models``.
        """
        raise NotImplementedError()

    def create_response(self, request, data, response_class=HttpResponse, **response_kwargs):
        """
        Extracts the common "which-format/serialize/return-response" cycle.

        Mostly a useful shortcut/hook.
        """
        desired_format = self.determine_format(request)
        serialized = self.serialize(request, data, desired_format)
        return response_class(content=serialized, content_type=build_content_type(desired_format), **response_kwargs)

    def error_response(self, errors, request):
        if request:
            desired_format = self.determine_format(request)
        else:
            desired_format = self._meta.default_format

        serialized = self.serialize(request, errors, desired_format)
        response = http.HttpBadRequest(content=serialized, content_type=build_content_type(desired_format))
        raise ImmediateHttpResponse(response=response)

    def is_valid(self, bundle, request=None):
        """
        Handles checking if the data provided by the user is valid.

        Mostly a hook, this uses class assigned to ``validation`` from
        ``Resource._meta``.

        If validation fails, an error is raised with the error messages
        serialized inside it.
        """
        errors = self._meta.validation.is_valid(bundle, request)

        if errors:
            bundle.errors[self._meta.resource_name] = errors
            return False

        return True

    def rollback(self, bundles):
        """
        Given the list of bundles, delete all objects pertaining to those
        bundles.

        This needs to be implemented at the user level. No exceptions should
        be raised if possible.

        ``ModelResource`` includes a full working version specific to Django's
        ``Models``.
        """
        raise NotImplementedError()

    # Views.

    def get_list(self, request, **kwargs):
        """
        Returns a serialized list of resources.

        Calls ``obj_get_list`` to provide the data, then handles that result
        set and serializes it.

        Should return a HttpResponse (200 OK).
        """
        # TODO: Uncached for now. Invalidation that works for everyone may be
        #       impossible.
        objects = self.obj_get_list(request=request, **self.remove_api_resource_names(kwargs))
        sorted_objects = self.apply_sorting(objects, options=request.GET)

        paginator = self._meta.paginator_class(request.GET, sorted_objects, resource_uri=self.get_resource_uri(), limit=self._meta.limit, max_limit=self._meta.max_limit, collection_name=self._meta.collection_name)
        to_be_serialized = paginator.page()

        # Dehydrate the bundles in preparation for serialization.
        bundles = [self.build_bundle(obj=obj, request=request) for obj in to_be_serialized['objects']]
        to_be_serialized['objects'] = [self.full_dehydrate(bundle) for bundle in bundles]
        to_be_serialized = self.alter_list_data_to_serialize(request, to_be_serialized)
        return self.create_response(request, to_be_serialized)

    def get_detail(self, request, **kwargs):
        """
        Returns a single serialized resource.

        Calls ``cached_obj_get/obj_get`` to provide the data, then handles that result
        set and serializes it.

        Should return a HttpResponse (200 OK).
        """
        try:
            obj = self.cached_obj_get(request=request, **self.remove_api_resource_names(kwargs))
        except ObjectDoesNotExist:
            return http.HttpNotFound()
        except MultipleObjectsReturned:
            return http.HttpMultipleChoices("More than one resource is found at this URI.")

        bundle = self.build_bundle(obj=obj, request=request)
        bundle = self.full_dehydrate(bundle)
        bundle = self.alter_detail_data_to_serialize(request, bundle)
        return self.create_response(request, bundle)

    def put_list(self, request, **kwargs):
        """
        Replaces a collection of resources with another collection.

        Calls ``delete_list`` to clear out the collection then ``obj_create``
        with the provided the data to create the new collection.

        Return ``HttpNoContent`` (204 No Content) if
        ``Meta.always_return_data = False`` (default).

        Return ``HttpAccepted`` (202 Accepted) if
        ``Meta.always_return_data = True``.
        """
        deserialized = self.deserialize(request, request.raw_post_data, format=request.META.get('CONTENT_TYPE', 'application/json'))
        deserialized = self.alter_deserialized_list_data(request, deserialized)

        if not 'objects' in deserialized:
            raise BadRequest("Invalid data sent.")
        self.obj_delete_list(request=request, **self.remove_api_resource_names(kwargs))
        bundles_seen = []

        for object_data in deserialized['objects']:
            bundle = self.build_bundle(data=dict_strip_unicode_keys(object_data), request=request)

            # Attempt to be transactional, deleting any previously created
            # objects if validation fails.
            try:
                self.obj_create(bundle, request=request, **self.remove_api_resource_names(kwargs))
                bundles_seen.append(bundle)
            except ImmediateHttpResponse:
                self.rollback(bundles_seen)
                raise

        if not self._meta.always_return_data:
            return http.HttpNoContent()
        else:
            to_be_serialized = {}
            to_be_serialized['objects'] = [self.full_dehydrate(bundle) for bundle in bundles_seen]
            to_be_serialized = self.alter_list_data_to_serialize(request, to_be_serialized)
            return self.create_response(request, to_be_serialized, response_class=http.HttpAccepted)

    def put_detail(self, request, **kwargs):
        """
        Either updates an existing resource or creates a new one with the
        provided data.

        Calls ``obj_update`` with the provided data first, but falls back to
        ``obj_create`` if the object does not already exist.

        If a new resource is created, return ``HttpCreated`` (201 Created).
        If ``Meta.always_return_data = True``, there will be a populated body
        of serialized data.

        If an existing resource is modified and
        ``Meta.always_return_data = False`` (default), return ``HttpNoContent``
        (204 No Content).
        If an existing resource is modified and
        ``Meta.always_return_data = True``, return ``HttpAccepted`` (202
        Accepted).
        """
        deserialized = self.deserialize(request, request.raw_post_data, format=request.META.get('CONTENT_TYPE', 'application/json'))
        deserialized = self.alter_deserialized_detail_data(request, deserialized)
        bundle = self.build_bundle(data=dict_strip_unicode_keys(deserialized), request=request)

        try:
            updated_bundle = self.obj_update(bundle, request=request, **self.remove_api_resource_names(kwargs))

            if not self._meta.always_return_data:
                return http.HttpNoContent()
            else:
                updated_bundle = self.full_dehydrate(updated_bundle)
                updated_bundle = self.alter_detail_data_to_serialize(request, updated_bundle)
                return self.create_response(request, updated_bundle, response_class=http.HttpAccepted)
        except (NotFound, MultipleObjectsReturned):
            updated_bundle = self.obj_create(bundle, request=request, **self.remove_api_resource_names(kwargs))
            location = self.get_resource_uri(updated_bundle)

            if not self._meta.always_return_data:
                return http.HttpCreated(location=location)
            else:
                updated_bundle = self.full_dehydrate(updated_bundle)
                updated_bundle = self.alter_detail_data_to_serialize(request, updated_bundle)
                return self.create_response(request, updated_bundle, response_class=http.HttpCreated, location=location)

    def post_list(self, request, **kwargs):
        """
        Creates a new resource/object with the provided data.

        Calls ``obj_create`` with the provided data and returns a response
        with the new resource's location.

        If a new resource is created, return ``HttpCreated`` (201 Created).
        If ``Meta.always_return_data = True``, there will be a populated body
        of serialized data.
        """
        deserialized = self.deserialize(request, request.raw_post_data, format=request.META.get('CONTENT_TYPE', 'application/json'))
        deserialized = self.alter_deserialized_detail_data(request, deserialized)
        bundle = self.build_bundle(data=dict_strip_unicode_keys(deserialized), request=request)
        updated_bundle = self.obj_create(bundle, request=request, **self.remove_api_resource_names(kwargs))
        location = self.get_resource_uri(updated_bundle)

        if not self._meta.always_return_data:
            return http.HttpCreated(location=location)
        else:
            updated_bundle = self.full_dehydrate(updated_bundle)
            updated_bundle = self.alter_detail_data_to_serialize(request, updated_bundle)
            return self.create_response(request, updated_bundle, response_class=http.HttpCreated, location=location)

    def post_detail(self, request, **kwargs):
        """
        Creates a new subcollection of the resource under a resource.

        This is not implemented by default because most people's data models
        aren't self-referential.

        If a new resource is created, return ``HttpCreated`` (201 Created).
        """
        return http.HttpNotImplemented()

    def delete_list(self, request, **kwargs):
        """
        Destroys a collection of resources/objects.

        Calls ``obj_delete_list``.

        If the resources are deleted, return ``HttpNoContent`` (204 No Content).
        """
        self.obj_delete_list(request=request, **self.remove_api_resource_names(kwargs))
        return http.HttpNoContent()

    def delete_detail(self, request, **kwargs):
        """
        Destroys a single resource/object.

        Calls ``obj_delete``.

        If the resource is deleted, return ``HttpNoContent`` (204 No Content).
        If the resource did not exist, return ``Http404`` (404 Not Found).
        """
        try:
            self.obj_delete(request=request, **self.remove_api_resource_names(kwargs))
            return http.HttpNoContent()
        except NotFound:
            return http.HttpNotFound()

    def patch_list(self, request, **kwargs):
        """
        Updates a collection in-place.

        The exact behavior of ``PATCH`` to a list resource is still the matter of
        some debate in REST circles, and the ``PATCH`` RFC isn't standard. So the
        behavior this method implements (described below) is something of a
        stab in the dark. It's mostly cribbed from GData, with a smattering
        of ActiveResource-isms and maybe even an original idea or two.

        The ``PATCH`` format is one that's similar to the response returned from
        a ``GET`` on a list resource::

            {
              "objects": [{object}, {object}, ...],
              "deleted_objects": ["URI", "URI", "URI", ...],
            }

        For each object in ``objects``:

            * If the dict does not have a ``resource_uri`` key then the item is
              considered "new" and is handled like a ``POST`` to the resource list.

            * If the dict has a ``resource_uri`` key and the ``resource_uri`` refers
              to an existing resource then the item is a update; it's treated
              like a ``PATCH`` to the corresponding resource detail.

            * If the dict has a ``resource_uri`` but the resource *doesn't* exist,
              then this is considered to be a create-via-``PUT``.

        Each entry in ``deleted_objects`` referes to a resource URI of an existing
        resource to be deleted; each is handled like a ``DELETE`` to the relevent
        resource.

        In any case:

            * If there's a resource URI it *must* refer to a resource of this
              type. It's an error to include a URI of a different resource.

            * ``PATCH`` is all or nothing. If a single sub-operation fails, the
              entire request will fail and all resources will be rolled back.

          * For ``PATCH`` to work, you **must** have ``put`` in your
            :ref:`detail-allowed-methods` setting.

          * To delete objects via ``deleted_objects`` in a ``PATCH`` request you
            **must** have ``delete`` in your :ref:`detail-allowed-methods`
            setting.

        """
        request = convert_post_to_patch(request)
        deserialized = self.deserialize(request, request.raw_post_data, format=request.META.get('CONTENT_TYPE', 'application/json'))

        if "objects" not in deserialized:
            raise BadRequest("Invalid data sent.")

        if len(deserialized["objects"]) and 'put' not in self._meta.detail_allowed_methods:
            raise ImmediateHttpResponse(response=http.HttpMethodNotAllowed())

        for data in deserialized["objects"]:
            # If there's a resource_uri then this is either an
            # update-in-place or a create-via-PUT.
            if "resource_uri" in data:
                uri = data.pop('resource_uri')

                try:
                    obj = self.get_via_uri(uri, request=request)

                    # The object does exist, so this is an update-in-place.
                    bundle = self.build_bundle(obj=obj, request=request)
                    bundle = self.full_dehydrate(bundle)
                    bundle = self.alter_detail_data_to_serialize(request, bundle)
                    self.update_in_place(request, bundle, data)
                except (ObjectDoesNotExist, MultipleObjectsReturned):
                    # The object referenced by resource_uri doesn't exist,
                    # so this is a create-by-PUT equivalent.
                    data = self.alter_deserialized_detail_data(request, data)
                    bundle = self.build_bundle(data=dict_strip_unicode_keys(data), request=request)
                    self.obj_create(bundle, request=request)
            else:
                # There's no resource URI, so this is a create call just
                # like a POST to the list resource.
                data = self.alter_deserialized_detail_data(request, data)
                bundle = self.build_bundle(data=dict_strip_unicode_keys(data), request=request)
                self.obj_create(bundle, request=request)

        if len(deserialized.get('deleted_objects', [])) and 'delete' not in self._meta.detail_allowed_methods:
            raise ImmediateHttpResponse(response=http.HttpMethodNotAllowed())

        for uri in deserialized.get('deleted_objects', []):
            obj = self.get_via_uri(uri, request=request)
            self.obj_delete(request=request, _obj=obj)

        return http.HttpAccepted()

    def patch_detail(self, request, **kwargs):
        """
        Updates a resource in-place.

        Calls ``obj_update``.

        If the resource is updated, return ``HttpAccepted`` (202 Accepted).
        If the resource did not exist, return ``HttpNotFound`` (404 Not Found).
        """
        request = convert_post_to_patch(request)

        # We want to be able to validate the update, but we can't just pass
        # the partial data into the validator since all data needs to be
        # present. Instead, we basically simulate a PUT by pulling out the
        # original data and updating it in-place.
        # So first pull out the original object. This is essentially
        # ``get_detail``.
        try:
            obj = self.cached_obj_get(request=request, **self.remove_api_resource_names(kwargs))
        except ObjectDoesNotExist:
            return http.HttpNotFound()
        except MultipleObjectsReturned:
            return http.HttpMultipleChoices("More than one resource is found at this URI.")

        bundle = self.build_bundle(obj=obj, request=request)
        bundle = self.full_dehydrate(bundle)
        bundle = self.alter_detail_data_to_serialize(request, bundle)

        # Now update the bundle in-place.
        deserialized = self.deserialize(request, request.raw_post_data, format=request.META.get('CONTENT_TYPE', 'application/json'))
        self.update_in_place(request, bundle, deserialized)

        if not self._meta.always_return_data:
            return http.HttpAccepted()
        else:
            bundle = self.full_dehydrate(bundle)
            bundle = self.alter_detail_data_to_serialize(request, bundle)
            return self.create_response(request, bundle, response_class=http.HttpAccepted)

    def update_in_place(self, request, original_bundle, new_data):
        """
        Update the object in original_bundle in-place using new_data.
        """
        original_bundle.data.update(**dict_strip_unicode_keys(new_data))

        # Now we've got a bundle with the new data sitting in it and we're
        # we're basically in the same spot as a PUT request. SO the rest of this
        # function is cribbed from put_detail.
        self.alter_deserialized_detail_data(request, original_bundle.data)
        kwargs = {
            self._meta.detail_uri_name: self.get_bundle_detail_data(original_bundle),
            'request': request,
        }
        return self.obj_update(original_bundle, **kwargs)

    def get_schema(self, request, **kwargs):
        """
        Returns a serialized form of the schema of the resource.

        Calls ``build_schema`` to generate the data. This method only responds
        to HTTP GET.

        Should return a HttpResponse (200 OK).
        """
        self.method_check(request, allowed=['get'])
        self.is_authenticated(request)
        self.throttle_check(request)
        self.log_throttled_access(request)
        return self.create_response(request, self.build_schema())

    def get_multiple(self, request, **kwargs):
        """
        Returns a serialized list of resources based on the identifiers
        from the URL.

        Calls ``obj_get`` to fetch only the objects requested. This method
        only responds to HTTP GET.

        Should return a HttpResponse (200 OK).
        """
        self.method_check(request, allowed=['get'])
        self.is_authenticated(request)
        self.throttle_check(request)

        # Rip apart the list then iterate.
        kwarg_name = '%s_list' % self._meta.detail_uri_name
        obj_identifiers = kwargs.get(kwarg_name, '').split(';')
        objects = []
        not_found = []

        for identifier in obj_identifiers:
            try:
                obj = self.obj_get(request, **{self._meta.detail_uri_name: identifier})
                bundle = self.build_bundle(obj=obj, request=request)
                bundle = self.full_dehydrate(bundle)
                objects.append(bundle)
            except ObjectDoesNotExist:
                not_found.append(identifier)

        object_list = {
            'objects': objects,
        }

        if len(not_found):
            object_list['not_found'] = not_found

        self.log_throttled_access(request)
        return self.create_response(request, object_list)


class ModelDeclarativeMetaclass(DeclarativeMetaclass):
    def __new__(cls, name, bases, attrs):
        meta = attrs.get('Meta')

        if meta and hasattr(meta, 'queryset'):
            setattr(meta, 'object_class', meta.queryset.model)

        new_class = super(ModelDeclarativeMetaclass, cls).__new__(cls, name, bases, attrs)
        include_fields = getattr(new_class._meta, 'fields', [])
        excludes = getattr(new_class._meta, 'excludes', [])
        field_names = new_class.base_fields.keys()

        for field_name in field_names:
            if field_name == 'resource_uri':
                continue
            if field_name in new_class.declared_fields:
                continue
            if len(include_fields) and not field_name in include_fields:
                del(new_class.base_fields[field_name])
            if len(excludes) and field_name in excludes:
                del(new_class.base_fields[field_name])

        # Add in the new fields.
        new_class.base_fields.update(new_class.get_fields(include_fields, excludes))

        if getattr(new_class._meta, 'include_absolute_url', True):
            if not 'absolute_url' in new_class.base_fields:
                new_class.base_fields['absolute_url'] = fields.CharField(attribute='get_absolute_url', readonly=True)
        elif 'absolute_url' in new_class.base_fields and not 'absolute_url' in attrs:
            del(new_class.base_fields['absolute_url'])

        return new_class


class ModelResource(Resource):
    """
    A subclass of ``Resource`` designed to work with Django's ``Models``.

    This class will introspect a given ``Model`` and build a field list based
    on the fields found on the model (excluding relational fields).

    Given that it is aware of Django's ORM, it also handles the CRUD data
    operations of the resource.
    """
    __metaclass__ = ModelDeclarativeMetaclass

    @classmethod
    def should_skip_field(cls, field):
        """
        Given a Django model field, return if it should be included in the
        contributed ApiFields.
        """
        # Ignore certain fields (related fields).
        if getattr(field, 'rel'):
            return True

        return False

    @classmethod
    def api_field_from_django_field(cls, f, default=fields.CharField):
        """
        Returns the field type that would likely be associated with each
        Django type.
        """
        result = default
        internal_type = f.get_internal_type()

        if internal_type in ('DateField', 'DateTimeField'):
            result = fields.DateTimeField
        elif internal_type in ('BooleanField', 'NullBooleanField'):
            result = fields.BooleanField
        elif internal_type in ('FloatField',):
            result = fields.FloatField
        elif internal_type in ('DecimalField',):
            result = fields.DecimalField
        elif internal_type in ('IntegerField', 'PositiveIntegerField', 'PositiveSmallIntegerField', 'SmallIntegerField', 'AutoField'):
            result = fields.IntegerField
        elif internal_type in ('FileField', 'ImageField'):
            result = fields.FileField
        elif internal_type == 'TimeField':
            result = fields.TimeField
        # TODO: Perhaps enable these via introspection. The reason they're not enabled
        #       by default is the very different ``__init__`` they have over
        #       the other fields.
        # elif internal_type == 'ForeignKey':
        #     result = ForeignKey
        # elif internal_type == 'ManyToManyField':
        #     result = ManyToManyField

        return result

    @classmethod
    def get_fields(cls, fields=None, excludes=None):
        """
        Given any explicit fields to include and fields to exclude, add
        additional fields based on the associated model.
        """
        final_fields = {}
        fields = fields or []
        excludes = excludes or []

        if not cls._meta.object_class:
            return final_fields

        for f in cls._meta.object_class._meta.fields:
            # If the field name is already present, skip
            if f.name in cls.base_fields:
                continue

            # If field is not present in explicit field listing, skip
            if fields and f.name not in fields:
                continue

            # If field is in exclude list, skip
            if excludes and f.name in excludes:
                continue

            if cls.should_skip_field(f):
                continue

            api_field_class = cls.api_field_from_django_field(f)

            kwargs = {
                'attribute': f.name,
                'help_text': f.help_text,
            }

            if f.null is True:
                kwargs['null'] = True

            kwargs['unique'] = f.unique

            if not f.null and f.blank is True:
                kwargs['default'] = ''
                kwargs['blank'] = True

            if f.get_internal_type() == 'TextField':
                kwargs['default'] = ''

            if f.has_default():
                kwargs['default'] = f.default

            if getattr(f, 'auto_now', False):
                kwargs['default'] = f.auto_now

            if getattr(f, 'auto_now_add', False):
                kwargs['default'] = f.auto_now_add

            final_fields[f.name] = api_field_class(**kwargs)
            final_fields[f.name].instance_name = f.name

        return final_fields

    def check_filtering(self, field_name, filter_type='exact', filter_bits=None):
        """
        Given a field name, a optional filter type and an optional list of
        additional relations, determine if a field can be filtered on.

        If a filter does not meet the needed conditions, it should raise an
        ``InvalidFilterError``.

        If the filter meets the conditions, a list of attribute names (not
        field names) will be returned.
        """
        if filter_bits is None:
            filter_bits = []

        if not field_name in self._meta.filtering:
            raise InvalidFilterError("The '%s' field does not allow filtering." % field_name)

        # Check to see if it's an allowed lookup type.
        if not self._meta.filtering[field_name] in (ALL, ALL_WITH_RELATIONS):
            # Must be an explicit whitelist.
            if not filter_type in self._meta.filtering[field_name]:
                raise InvalidFilterError("'%s' is not an allowed filter on the '%s' field." % (filter_type, field_name))

        if self.fields[field_name].attribute is None:
            raise InvalidFilterError("The '%s' field has no 'attribute' for searching with." % field_name)

        # Check to see if it's a relational lookup and if that's allowed.
        if len(filter_bits):
            if not getattr(self.fields[field_name], 'is_related', False):
                raise InvalidFilterError("The '%s' field does not support relations." % field_name)

            if not self._meta.filtering[field_name] == ALL_WITH_RELATIONS:
                raise InvalidFilterError("Lookups are not allowed more than one level deep on the '%s' field." % field_name)

            # Recursively descend through the remaining lookups in the filter,
            # if any. We should ensure that all along the way, we're allowed
            # to filter on that field by the related resource.
            related_resource = self.fields[field_name].get_related_resource(None)
            return [self.fields[field_name].attribute] + related_resource.check_filtering(filter_bits[0], filter_type, filter_bits[1:])

        return [self.fields[field_name].attribute]

    def filter_value_to_python(self, value, field_name, filters, filter_expr,
            filter_type):
        """
        Turn the string ``value`` into a python object.
        """
        # Simple values
        if value in ['true', 'True', True]:
            value = True
        elif value in ['false', 'False', False]:
            value = False
        elif value in ('nil', 'none', 'None', None):
            value = None

        # Split on ',' if not empty string and either an in or range filter.
        if filter_type in ('in', 'range') and len(value):
            if hasattr(filters, 'getlist'):
                value = []

                for part in filters.getlist(filter_expr):
                    value.extend(part.split(','))
            else:
                value = value.split(',')

        return value

    def build_filters(self, filters=None):
        """
        Given a dictionary of filters, create the necessary ORM-level filters.

        Keys should be resource fields, **NOT** model fields.

        Valid values are either a list of Django filter types (i.e.
        ``['startswith', 'exact', 'lte']``), the ``ALL`` constant or the
        ``ALL_WITH_RELATIONS`` constant.
        """
        # At the declarative level:
        #     filtering = {
        #         'resource_field_name': ['exact', 'startswith', 'endswith', 'contains'],
        #         'resource_field_name_2': ['exact', 'gt', 'gte', 'lt', 'lte', 'range'],
        #         'resource_field_name_3': ALL,
        #         'resource_field_name_4': ALL_WITH_RELATIONS,
        #         ...
        #     }
        # Accepts the filters as a dict. None by default, meaning no filters.
        if filters is None:
            filters = {}

        qs_filters = {}

        if hasattr(self._meta, 'queryset'):
            # Get the possible query terms from the current QuerySet.
            if hasattr(self._meta.queryset.query.query_terms, 'keys'):
                # Django 1.4 & below compatibility.
                query_terms = self._meta.queryset.query.query_terms.keys()
            else:
                # Django 1.5+.
                query_terms = self._meta.queryset.query.query_terms
        else:
            query_terms = QUERY_TERMS.keys()

        for filter_expr, value in filters.items():
            filter_bits = filter_expr.split(LOOKUP_SEP)
            field_name = filter_bits.pop(0)
            filter_type = 'exact'

            if not field_name in self.fields:
                # It's not a field we know about. Move along citizen.
                continue

            if len(filter_bits) and filter_bits[-1] in query_terms:
                filter_type = filter_bits.pop()

            lookup_bits = self.check_filtering(field_name, filter_type, filter_bits)
            value = self.filter_value_to_python(value, field_name, filters, filter_expr, filter_type)

            db_field_name = LOOKUP_SEP.join(lookup_bits)
            qs_filter = "%s%s%s" % (db_field_name, LOOKUP_SEP, filter_type)
            qs_filters[qs_filter] = value

        return dict_strip_unicode_keys(qs_filters)

    def apply_sorting(self, obj_list, options=None):
        """
        Given a dictionary of options, apply some ORM-level sorting to the
        provided ``QuerySet``.

        Looks for the ``order_by`` key and handles either ascending (just the
        field name) or descending (the field name with a ``-`` in front).

        The field name should be the resource field, **NOT** model field.
        """
        if options is None:
            options = {}

        parameter_name = 'order_by'

        if not 'order_by' in options:
            if not 'sort_by' in options:
                # Nothing to alter the order. Return what we've got.
                return obj_list
            else:
                warnings.warn("'sort_by' is a deprecated parameter. Please use 'order_by' instead.")
                parameter_name = 'sort_by'

        order_by_args = []

        if hasattr(options, 'getlist'):
            order_bits = options.getlist(parameter_name)
        else:
            order_bits = options.get(parameter_name)

            if not isinstance(order_bits, (list, tuple)):
                order_bits = [order_bits]

        for order_by in order_bits:
            order_by_bits = order_by.split(LOOKUP_SEP)

            field_name = order_by_bits[0]
            order = ''

            if order_by_bits[0].startswith('-'):
                field_name = order_by_bits[0][1:]
                order = '-'

            if not field_name in self.fields:
                # It's not a field we know about. Move along citizen.
                raise InvalidSortError("No matching '%s' field for ordering on." % field_name)

            if not field_name in self._meta.ordering:
                raise InvalidSortError("The '%s' field does not allow ordering." % field_name)

            if self.fields[field_name].attribute is None:
                raise InvalidSortError("The '%s' field has no 'attribute' for ordering with." % field_name)

            order_by_args.append("%s%s" % (order, LOOKUP_SEP.join([self.fields[field_name].attribute] + order_by_bits[1:])))

        return obj_list.order_by(*order_by_args)

    def apply_filters(self, request, applicable_filters):
        """
        An ORM-specific implementation of ``apply_filters``.

        The default simply applies the ``applicable_filters`` as ``**kwargs``,
        but should make it possible to do more advanced things.
        """
        return self.get_object_list(request).filter(**applicable_filters)

    def get_object_list(self, request):
        """
        An ORM-specific implementation of ``get_object_list``.

        Returns a queryset that may have been limited by other overrides.
        """
        return self._meta.queryset._clone()

    def obj_get_list(self, request=None, **kwargs):
        """
        A ORM-specific implementation of ``obj_get_list``.

        Takes an optional ``request`` object, whose ``GET`` dictionary can be
        used to narrow the query.
        """
        filters = {}

        if hasattr(request, 'GET'):
            # Grab a mutable copy.
            filters = request.GET.copy()

        # Update with the provided kwargs.
        filters.update(kwargs)
        applicable_filters = self.build_filters(filters=filters)

        try:
            base_object_list = self.apply_filters(request, applicable_filters)
            return self.apply_authorization_limits(request, base_object_list)
        except ValueError:
            raise BadRequest("Invalid resource lookup data provided (mismatched type).")

    def obj_get(self, request=None, **kwargs):
        """
        A ORM-specific implementation of ``obj_get``.

        Takes optional ``kwargs``, which are used to narrow the query to find
        the instance.
        """
        try:
            base_object_list = self.get_object_list(request).filter(**kwargs)
            object_list = self.apply_authorization_limits(request, base_object_list)
            stringified_kwargs = ', '.join(["%s=%s" % (k, v) for k, v in kwargs.items()])

            if len(object_list) <= 0:
                raise self._meta.object_class.DoesNotExist("Couldn't find an instance of '%s' which matched '%s'." % (self._meta.object_class.__name__, stringified_kwargs))
            elif len(object_list) > 1:
                raise MultipleObjectsReturned("More than '%s' matched '%s'." % (self._meta.object_class.__name__, stringified_kwargs))

            return object_list[0]
        except ValueError:
            raise NotFound("Invalid resource lookup data provided (mismatched type).")

    def obj_create(self, bundle, request=None, **kwargs):
        """
        A ORM-specific implementation of ``obj_create``.
        """

        bundle.obj = self._meta.object_class()

        for key, value in kwargs.items():
            setattr(bundle.obj, key, value)
        bundle = self.full_hydrate(bundle)
        self.is_valid(bundle,request)

        if bundle.errors:
            self.error_response(bundle.errors, request)

        # Save FKs just in case.
        self.save_related(bundle)

        # Save parent
        bundle.obj.save()

        # Now pick up the M2M bits.
        m2m_bundle = self.hydrate_m2m(bundle)
        self.save_m2m(m2m_bundle)
        return bundle

    def obj_update(self, bundle, request=None, skip_errors=False, **kwargs):
        """
        A ORM-specific implementation of ``obj_update``.
        """
        if not bundle.obj or not self.get_bundle_detail_data(bundle):
            # Attempt to hydrate data from kwargs before doing a lookup for the object.
            # This step is needed so certain values (like datetime) will pass model validation.
            try:
                bundle.obj = self.get_object_list(bundle.request).model()
                bundle.data.update(kwargs)
                bundle = self.full_hydrate(bundle)
                lookup_kwargs = kwargs.copy()

                for key in kwargs.keys():
                    if key == self._meta.detail_uri_name:
                        continue
                    elif getattr(bundle.obj, key, NOT_AVAILABLE) is not NOT_AVAILABLE:
                        lookup_kwargs[key] = getattr(bundle.obj, key)
                    else:
                        del lookup_kwargs[key]
            except:
                # if there is trouble hydrating the data, fall back to just
                # using kwargs by itself (usually it only contains a "pk" key
                # and this will work fine.
                lookup_kwargs = kwargs

            try:
                bundle.obj = self.obj_get(bundle.request, **lookup_kwargs)
            except ObjectDoesNotExist:
                raise NotFound("A model instance matching the provided arguments could not be found.")

        bundle = self.full_hydrate(bundle)
        self.is_valid(bundle,request)

        if bundle.errors and not skip_errors:
            self.error_response(bundle.errors, request)

        # Save FKs just in case.
        self.save_related(bundle)

        # Save the main object.
        bundle.obj.save()

        # Now pick up the M2M bits.
        m2m_bundle = self.hydrate_m2m(bundle)
        self.save_m2m(m2m_bundle)
        return bundle

    def obj_delete_list(self, request=None, **kwargs):
        """
        A ORM-specific implementation of ``obj_delete_list``.

        Takes optional ``kwargs``, which can be used to narrow the query.
        """
        base_object_list = self.get_object_list(request).filter(**kwargs)
        authed_object_list = self.apply_authorization_limits(request, base_object_list)

        if hasattr(authed_object_list, 'delete'):
            # It's likely a ``QuerySet``. Call ``.delete()`` for efficiency.
            authed_object_list.delete()
        else:
            for authed_obj in authed_object_list:
                authed_obj.delete()

    def obj_delete(self, request=None, **kwargs):
        """
        A ORM-specific implementation of ``obj_delete``.

        Takes optional ``kwargs``, which are used to narrow the query to find
        the instance.
        """
        obj = kwargs.pop('_obj', None)

        if not hasattr(obj, 'delete'):
            try:
                obj = self.obj_get(request, **kwargs)
            except ObjectDoesNotExist:
                raise NotFound("A model instance matching the provided arguments could not be found.")

        obj.delete()

    @transaction.commit_on_success()
    def patch_list(self, request, **kwargs):
        """
        An ORM-specific implementation of ``patch_list``.

        Necessary because PATCH should be atomic (all-success or all-fail)
        and the only way to do this neatly is at the database level.
        """
        return super(ModelResource, self).patch_list(request, **kwargs)

    def rollback(self, bundles):
        """
        A ORM-specific implementation of ``rollback``.

        Given the list of bundles, delete all models pertaining to those
        bundles.
        """
        for bundle in bundles:
            if bundle.obj and self.get_bundle_detail_data(bundle):
                bundle.obj.delete()

    def save_related(self, bundle):
        """
        Handles the saving of related non-M2M data.

        Calling assigning ``child.parent = parent`` & then calling
        ``Child.save`` isn't good enough to make sure the ``parent``
        is saved.

        To get around this, we go through all our related fields &
        call ``save`` on them if they have related, non-M2M data.
        M2M data is handled by the ``ModelResource.save_m2m`` method.
        """
        for field_name, field_object in self.fields.items():
            if not getattr(field_object, 'is_related', False):
                continue

            if getattr(field_object, 'is_m2m', False):
                continue

            if not field_object.attribute:
                continue

            if field_object.blank and not bundle.data.has_key(field_name):
                continue

            # Get the object.
            try:
                related_obj = getattr(bundle.obj, field_object.attribute)
            except ObjectDoesNotExist:
                related_obj = None

            # Because sometimes it's ``None`` & that's OK.
            if related_obj:
                if field_object.related_name:
                    if not self.get_bundle_detail_data(bundle):
                        bundle.obj.save()

                    setattr(related_obj, field_object.related_name, bundle.obj)

                related_obj.save()
                setattr(bundle.obj, field_object.attribute, related_obj)

    def save_m2m(self, bundle):
        """
        Handles the saving of related M2M data.

        Due to the way Django works, the M2M data must be handled after the
        main instance, which is why this isn't a part of the main ``save`` bits.

        Currently slightly inefficient in that it will clear out the whole
        relation and recreate the related data as needed.
        """
        for field_name, field_object in self.fields.items():
            if not getattr(field_object, 'is_m2m', False):
                continue

            if not field_object.attribute:
                continue

            if field_object.readonly:
                continue

            # Get the manager.
            related_mngr = None

            if isinstance(field_object.attribute, basestring):
                related_mngr = getattr(bundle.obj, field_object.attribute)
            elif callable(field_object.attribute):
                related_mngr = field_object.attribute(bundle)

            if not related_mngr:
                continue

            if hasattr(related_mngr, 'clear'):
                # Clear it out, just to be safe.
                related_mngr.clear()

            related_objs = []

            for related_bundle in bundle.data[field_name]:
                related_bundle.obj.save()
                related_objs.append(related_bundle.obj)

            related_mngr.add(*related_objs)

    def detail_uri_kwargs(self, bundle_or_obj):
        """
        Given a ``Bundle`` or an object (typically a ``Model`` instance),
        it returns the extra kwargs needed to generate a detail URI.

        By default, it uses the model's ``pk`` in order to create the URI.
        """
        kwargs = {}

        if isinstance(bundle_or_obj, Bundle):
            kwargs[self._meta.detail_uri_name] = getattr(bundle_or_obj.obj, self._meta.detail_uri_name)
        else:
            kwargs[self._meta.detail_uri_name] = getattr(bundle_or_obj, self._meta.detail_uri_name)

        return kwargs


class NamespacedModelResource(ModelResource):
    """
    A ModelResource subclass that respects Django namespaces.
    """
    def _build_reverse_url(self, name, args=None, kwargs=None):
        namespaced = "%s:%s" % (self._meta.urlconf_namespace, name)
        return reverse(namespaced, args=args, kwargs=kwargs)


# Based off of ``piston.utils.coerce_put_post``. Similarly BSD-licensed.
# And no, the irony is not lost on me.
def convert_post_to_VERB(request, verb):
    """
    Force Django to process the VERB.
    """
    if request.method == verb:
        if hasattr(request, '_post'):
            del(request._post)
            del(request._files)

        try:
            request.method = "POST"
            request._load_post_and_files()
            request.method = verb
        except AttributeError:
            request.META['REQUEST_METHOD'] = 'POST'
            request._load_post_and_files()
            request.META['REQUEST_METHOD'] = verb
        setattr(request, verb, request.POST)

    return request


def convert_post_to_put(request):
    return convert_post_to_VERB(request, verb='PUT')


def convert_post_to_patch(request):
    return convert_post_to_VERB(request, verb='PATCH')<|MERGE_RESOLUTION|>--- conflicted
+++ resolved
@@ -80,11 +80,8 @@
     include_absolute_url = False
     always_return_data = False
     collection_name = 'objects'
-<<<<<<< HEAD
+    detail_uri_name = 'pk'
     suppress_sessions = getattr(settings, 'API_SUPPRESSES_SESSIONS', True)
-=======
-    detail_uri_name = 'pk'
->>>>>>> f5ae8bf9
 
     def __new__(cls, meta=None):
         overrides = {}
