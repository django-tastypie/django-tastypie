--- conflicted
+++ resolved
@@ -5,10 +5,7 @@
 from django.conf.urls.defaults import patterns, url
 from django.core.exceptions import ObjectDoesNotExist, MultipleObjectsReturned, ValidationError
 from django.core.urlresolvers import NoReverseMatch, reverse, resolve, Resolver404, get_script_prefix
-<<<<<<< HEAD
-=======
 from django.db import transaction
->>>>>>> e8af3152
 from django.db.models.sql.constants import QUERY_TERMS, LOOKUP_SEP
 from django.http import HttpResponse, HttpResponseNotFound
 from django.utils.cache import patch_cache_control
@@ -624,15 +621,10 @@
         """
         prefix = get_script_prefix()
         chomped_uri = uri
-<<<<<<< HEAD
+
         if prefix and chomped_uri.startswith(prefix):
             chomped_uri = chomped_uri[len(prefix)-1:]
-=======
-
-        if prefix and chomped_uri.startswith(prefix):
-            chomped_uri = chomped_uri[len(prefix)-1:]
-
->>>>>>> e8af3152
+
         try:
             view, args, kwargs = resolve(chomped_uri)
         except Resolver404:
