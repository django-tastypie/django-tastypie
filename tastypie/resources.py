--- conflicted
+++ resolved
@@ -1394,22 +1394,14 @@
 
         # Now update the bundle in-place.
         deserialized = self.deserialize(request, request.raw_post_data, format=request.META.get('CONTENT_TYPE', 'application/json'))
-<<<<<<< HEAD
-        bundle = self.update_in_place(request, bundle, deserialized)
-=======
         self.update_in_place(request, bundle, deserialized)
->>>>>>> a94ed3b4
 
         if not self._meta.always_return_data:
             return http.HttpAccepted()
         else:
             bundle = self.full_dehydrate(bundle)
             bundle = self.alter_detail_data_to_serialize(request, bundle)
-<<<<<<< HEAD
-            return self.create_response(request, bundle, response_class = http.HttpAccepted)
-=======
             return self.create_response(request, bundle, response_class=http.HttpAccepted)
->>>>>>> a94ed3b4
 
     def update_in_place(self, request, original_bundle, new_data):
         """
