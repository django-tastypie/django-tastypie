import logging
import warnings
import django
from django.conf import settings
from django.conf.urls.defaults import patterns, url
from django.core.exceptions import ObjectDoesNotExist, MultipleObjectsReturned, ValidationError
from django.core.urlresolvers import NoReverseMatch, reverse, resolve, Resolver404, get_script_prefix
from django.db import transaction
from django.db.models.sql.constants import QUERY_TERMS, LOOKUP_SEP
from django.http import HttpResponse, HttpResponseNotFound
from django.utils.cache import patch_cache_control
from tastypie.authentication import Authentication
from tastypie.authorization import ReadOnlyAuthorization
from tastypie.bundle import Bundle
from tastypie.cache import NoCache
from tastypie.constants import ALL, ALL_WITH_RELATIONS
from tastypie.exceptions import NotFound, BadRequest, InvalidFilterError, HydrationError, InvalidSortError, ImmediateHttpResponse
from tastypie import fields
from tastypie import http
from tastypie.paginator import Paginator
from tastypie.serializers import Serializer
from tastypie.throttle import BaseThrottle
from tastypie.utils import is_valid_jsonp_callback_value, dict_strip_unicode_keys, trailing_slash
from tastypie.utils.mime import determine_format, build_content_type
from tastypie.validation import Validation
try:
    set
except NameError:
    from sets import Set as set
# The ``copy`` module became function-friendly in Python 2.5 and
# ``copycompat`` was added in post 1.1.1 Django (r11901)..
try:
    from django.utils.copycompat import deepcopy
except ImportError:
    from copy import deepcopy
# If ``csrf_exempt`` isn't present, stub it.
try:
    from django.views.decorators.csrf import csrf_exempt
except ImportError:
    def csrf_exempt(func):
        return func


class NOT_AVAILABLE:
    def __str__(self):
        return 'No such data is available.'


class ResourceOptions(object):
    """
    A configuration class for ``Resource``.

    Provides sane defaults and the logic needed to augment these settings with
    the internal ``class Meta`` used on ``Resource`` subclasses.
    """
    serializer = Serializer()
    authentication = Authentication()
    authorization = ReadOnlyAuthorization()
    cache = NoCache()
    throttle = BaseThrottle()
    validation = Validation()
    paginator_class = Paginator
    allowed_methods = ['get', 'post', 'put', 'delete', 'patch']
    list_allowed_methods = None
    detail_allowed_methods = None
    limit = getattr(settings, 'API_LIMIT_PER_PAGE', 20)
    api_name = None
    resource_name = None
    urlconf_namespace = None
    default_format = 'application/json'
    filtering = {}
    ordering = []
    object_class = None
    queryset = None
    fields = []
    excludes = []
    include_resource_uri = True
    include_absolute_url = False
    always_return_data = False

    def __new__(cls, meta=None):
        overrides = {}

        # Handle overrides.
        if meta:
            for override_name in dir(meta):
                # No internals please.
                if not override_name.startswith('_'):
                    overrides[override_name] = getattr(meta, override_name)

        allowed_methods = overrides.get('allowed_methods', ['get', 'post', 'put', 'delete', 'patch'])

        if overrides.get('list_allowed_methods', None) is None:
            overrides['list_allowed_methods'] = allowed_methods

        if overrides.get('detail_allowed_methods', None) is None:
            overrides['detail_allowed_methods'] = allowed_methods

        return object.__new__(type('ResourceOptions', (cls,), overrides))


class DeclarativeMetaclass(type):
    def __new__(cls, name, bases, attrs):
        attrs['base_fields'] = {}
        declared_fields = {}

        # Inherit any fields from parent(s).
        try:
            parents = [b for b in bases if issubclass(b, Resource)]
            # Simulate the MRO.
            parents.reverse()

            for p in parents:
                parent_fields = getattr(p, 'base_fields', {})

                for field_name, field_object in parent_fields.items():
                    attrs['base_fields'][field_name] = deepcopy(field_object)
        except NameError:
            pass

        for field_name, obj in attrs.items():
            # Look for ``dehydrated_type`` instead of doing ``isinstance``,
            # which can break down if Tastypie is re-namespaced as something
            # else.
            if hasattr(obj, 'dehydrated_type'):
                field = attrs.pop(field_name)
                declared_fields[field_name] = field

        attrs['base_fields'].update(declared_fields)
        attrs['declared_fields'] = declared_fields
        new_class = super(DeclarativeMetaclass, cls).__new__(cls, name, bases, attrs)
        opts = getattr(new_class, 'Meta', None)
        new_class._meta = ResourceOptions(opts)

        if not getattr(new_class._meta, 'resource_name', None):
            # No ``resource_name`` provided. Attempt to auto-name the resource.
            class_name = new_class.__name__
            name_bits = [bit for bit in class_name.split('Resource') if bit]
            resource_name = ''.join(name_bits).lower()
            new_class._meta.resource_name = resource_name

        if getattr(new_class._meta, 'include_resource_uri', True):
            if not 'resource_uri' in new_class.base_fields:
                new_class.base_fields['resource_uri'] = fields.CharField(readonly=True)
        elif 'resource_uri' in new_class.base_fields and not 'resource_uri' in attrs:
            del(new_class.base_fields['resource_uri'])

        for field_name, field_object in new_class.base_fields.items():
            if hasattr(field_object, 'contribute_to_class'):
                field_object.contribute_to_class(new_class, field_name)

        return new_class


class Resource(object):
    """
    Handles the data, request dispatch and responding to requests.

    Serialization/deserialization is handled "at the edges" (i.e. at the
    beginning/end of the request/response cycle) so that everything internally
    is Python data structures.

    This class tries to be non-model specific, so it can be hooked up to other
    data sources, such as search results, files, other data, etc.
    """
    __metaclass__ = DeclarativeMetaclass

    def __init__(self, api_name=None):
        self.fields = deepcopy(self.base_fields)

        if not api_name is None:
            self._meta.api_name = api_name

    def __getattr__(self, name):
        if name in self.fields:
            return self.fields[name]
        raise AttributeError(name)

    def wrap_view(self, view):
        """
        Wraps methods so they can be called in a more functional way as well
        as handling exceptions better.

        Note that if ``BadRequest`` or an exception with a ``response`` attr
        are seen, there is special handling to either present a message back
        to the user or return the response traveling with the exception.
        """
        @csrf_exempt
        def wrapper(request, *args, **kwargs):
            try:
                callback = getattr(self, view)
                response = callback(request, *args, **kwargs)


                if request.is_ajax():
                    # IE excessively caches XMLHttpRequests, so we're disabling
                    # the browser cache here.
                    # See http://www.enhanceie.com/ie/bugs.asp for details.
                    patch_cache_control(response, no_cache=True)

                return response
            except (BadRequest, fields.ApiFieldError), e:
                return http.HttpBadRequest(e.args[0])
            except ValidationError, e:
                return http.HttpBadRequest(', '.join(getattr(e,'messages',e)))
            except Exception, e:
                if hasattr(e, 'response'):
                    return e.response

                # A real, non-expected exception.
                # Handle the case where the full traceback is more helpful
                # than the serialized error.
                if settings.DEBUG and getattr(settings, 'TASTYPIE_FULL_DEBUG', False):
                    raise

                # Rather than re-raising, we're going to things similar to
                # what Django does. The difference is returning a serialized
                # error message.
                return self._handle_500(request, e)

        return wrapper

    def _handle_500(self, request, exception):
        import traceback
        import sys
        the_trace = '\n'.join(traceback.format_exception(*(sys.exc_info())))
        response_class = http.HttpApplicationError

        if isinstance(exception, (NotFound, ObjectDoesNotExist)):
            response_class = HttpResponseNotFound

        if settings.DEBUG:
            data = {
                "error_message": unicode(exception),
                "traceback": the_trace,
            }
            desired_format = self.determine_format(request)
            serialized = self.serialize(request, data, desired_format)
            return response_class(content=serialized, content_type=build_content_type(desired_format))

        # When DEBUG is False, send an error message to the admins (unless it's
        # a 404, in which case we check the setting).
        if not isinstance(exception, (NotFound, ObjectDoesNotExist)):
            log = logging.getLogger('django.request.tastypie')
            log.error('Internal Server Error: %s' % request.path, exc_info=sys.exc_info(), extra={'status_code': 500, 'request':request})

            if django.VERSION < (1, 3, 0) and getattr(settings, 'SEND_BROKEN_LINK_EMAILS', False):
                from django.core.mail import mail_admins
                subject = 'Error (%s IP): %s' % ((request.META.get('REMOTE_ADDR') in settings.INTERNAL_IPS and 'internal' or 'EXTERNAL'), request.path)
                try:
                    request_repr = repr(request)
                except:
                    request_repr = "Request repr() unavailable"

                message = "%s\n\n%s" % (the_trace, request_repr)
                mail_admins(subject, message, fail_silently=True)

        # Prep the data going out.
        data = {
            "error_message": getattr(settings, 'TASTYPIE_CANNED_ERROR', "Sorry, this request could not be processed. Please try again later."),
        }
        desired_format = self.determine_format(request)
        serialized = self.serialize(request, data, desired_format)
        return response_class(content=serialized, content_type=build_content_type(desired_format))

    def _build_reverse_url(self, name, args=None, kwargs=None):
        """
        A convenience hook for overriding how URLs are built.

        See ``NamespacedModelResource._build_reverse_url`` for an example.
        """
        return reverse(name, args=args, kwargs=kwargs)

    def base_urls(self):
        """
        The standard URLs this ``Resource`` should respond to.
        """
        # Due to the way Django parses URLs, ``get_multiple`` won't work without
        # a trailing slash.
        return [
            url(r"^(?P<resource_name>%s)%s$" % (self._meta.resource_name, trailing_slash()), self.wrap_view('dispatch_list'), name="api_dispatch_list"),
            url(r"^(?P<resource_name>%s)/schema%s$" % (self._meta.resource_name, trailing_slash()), self.wrap_view('get_schema'), name="api_get_schema"),
            url(r"^(?P<resource_name>%s)/set/(?P<pk_list>\w[\w/;-]*)/$" % self._meta.resource_name, self.wrap_view('get_multiple'), name="api_get_multiple"),
            url(r"^(?P<resource_name>%s)/(?P<pk>\w[\w/-]*)%s$" % (self._meta.resource_name, trailing_slash()), self.wrap_view('dispatch_detail'), name="api_dispatch_detail"),
        ]

    def override_urls(self):
        """
        A hook for adding your own URLs or overriding the default URLs.
        """
        return []

    @property
    def urls(self):
        """
        The endpoints this ``Resource`` responds to.

        Mostly a standard URLconf, this is suitable for either automatic use
        when registered with an ``Api`` class or for including directly in
        a URLconf should you choose to.
        """
        urls = self.override_urls() + self.base_urls()
        urlpatterns = patterns('',
            *urls
        )
        return urlpatterns

    def determine_format(self, request):
        """
        Used to determine the desired format.

        Largely relies on ``tastypie.utils.mime.determine_format`` but here
        as a point of extension.
        """
        return determine_format(request, self._meta.serializer, default_format=self._meta.default_format)

    def serialize(self, request, data, format, options=None):
        """
        Given a request, data and a desired format, produces a serialized
        version suitable for transfer over the wire.

        Mostly a hook, this uses the ``Serializer`` from ``Resource._meta``.
        """
        options = options or {}

        if 'text/javascript' in format:
            # get JSONP callback name. default to "callback"
            callback = request.GET.get('callback', 'callback')

            if not is_valid_jsonp_callback_value(callback):
                raise BadRequest('JSONP callback name is invalid.')

            options['callback'] = callback

        return self._meta.serializer.serialize(data, format, options)

    def deserialize(self, request, data, format='application/json'):
        """
        Given a request, data and a format, deserializes the given data.

        It relies on the request properly sending a ``CONTENT_TYPE`` header,
        falling back to ``application/json`` if not provided.

        Mostly a hook, this uses the ``Serializer`` from ``Resource._meta``.
        """
        deserialized = self._meta.serializer.deserialize(data, format=request.META.get('CONTENT_TYPE', 'application/json'))
        return deserialized

    def alter_list_data_to_serialize(self, request, data):
        """
        A hook to alter list data just before it gets serialized & sent to the user.

        Useful for restructuring/renaming aspects of the what's going to be
        sent.

        Should accommodate for a list of objects, generally also including
        meta data.
        """
        return data

    def alter_detail_data_to_serialize(self, request, data):
        """
        A hook to alter detail data just before it gets serialized & sent to the user.

        Useful for restructuring/renaming aspects of the what's going to be
        sent.

        Should accommodate for receiving a single bundle of data.
        """
        return data

    def alter_deserialized_list_data(self, request, data):
        """
        A hook to alter list data just after it has been received from the user &
        gets deserialized.

        Useful for altering the user data before any hydration is applied.
        """
        return data

    def alter_deserialized_detail_data(self, request, data):
        """
        A hook to alter detail data just after it has been received from the user &
        gets deserialized.

        Useful for altering the user data before any hydration is applied.
        """
        return data

    def dispatch_list(self, request, **kwargs):
        """
        A view for handling the various HTTP methods (GET/POST/PUT/DELETE) over
        the entire list of resources.

        Relies on ``Resource.dispatch`` for the heavy-lifting.
        """
        return self.dispatch('list', request, **kwargs)

    def dispatch_detail(self, request, **kwargs):
        """
        A view for handling the various HTTP methods (GET/POST/PUT/DELETE) on
        a single resource.

        Relies on ``Resource.dispatch`` for the heavy-lifting.
        """
        return self.dispatch('detail', request, **kwargs)

    def dispatch(self, request_type, request, **kwargs):
        """
        Handles the common operations (allowed HTTP method, authentication,
        throttling, method lookup) surrounding most CRUD interactions.
        """
        allowed_methods = getattr(self._meta, "%s_allowed_methods" % request_type, None)
        request_method = self.method_check(request, allowed=allowed_methods)
        method = getattr(self, "%s_%s" % (request_method, request_type), None)

        if method is None:
            raise ImmediateHttpResponse(response=http.HttpNotImplemented())

        self.is_authenticated(request)
        self.is_authorized(request)
        self.throttle_check(request)

        # All clear. Process the request.
        request = convert_post_to_put(request)
        response = method(request, **kwargs)

        # Add the throttled request.
        self.log_throttled_access(request)

        # If what comes back isn't a ``HttpResponse``, assume that the
        # request was accepted and that some action occurred. This also
        # prevents Django from freaking out.
        if not isinstance(response, HttpResponse):
            return http.HttpNoContent()

        return response

    def remove_api_resource_names(self, url_dict):
        """
        Given a dictionary of regex matches from a URLconf, removes
        ``api_name`` and/or ``resource_name`` if found.

        This is useful for converting URLconf matches into something suitable
        for data lookup. For example::

            Model.objects.filter(**self.remove_api_resource_names(matches))
        """
        kwargs_subset = url_dict.copy()

        for key in ['api_name', 'resource_name']:
            try:
                del(kwargs_subset[key])
            except KeyError:
                pass

        return kwargs_subset

    def method_check(self, request, allowed=None):
        """
        Ensures that the HTTP method used on the request is allowed to be
        handled by the resource.

        Takes an ``allowed`` parameter, which should be a list of lowercase
        HTTP methods to check against. Usually, this looks like::

            # The most generic lookup.
            self.method_check(request, self._meta.allowed_methods)

            # A lookup against what's allowed for list-type methods.
            self.method_check(request, self._meta.list_allowed_methods)

            # A useful check when creating a new endpoint that only handles
            # GET.
            self.method_check(request, ['get'])
        """
        if allowed is None:
            allowed = []

        request_method = request.method.lower()

        if request_method == "options":
            allows = ','.join(map(str.upper, allowed))
            response = HttpResponse(allows)
            response['Allow'] = allows
            raise ImmediateHttpResponse(response=response)

        if not request_method in allowed:
            raise ImmediateHttpResponse(response=http.HttpMethodNotAllowed())

        return request_method

    def is_authorized(self, request, object=None):
        """
        Handles checking of permissions to see if the user has authorization
        to GET, POST, PUT, or DELETE this resource.  If ``object`` is provided,
        the authorization backend can apply additional row-level permissions
        checking.
        """
        auth_result = self._meta.authorization.is_authorized(request, object)

        if isinstance(auth_result, HttpResponse):
            raise ImmediateHttpResponse(response=auth_result)

        if not auth_result is True:
            raise ImmediateHttpResponse(response=http.HttpUnauthorized())

    def is_authenticated(self, request):
        """
        Handles checking if the user is authenticated and dealing with
        unauthenticated users.

        Mostly a hook, this uses class assigned to ``authentication`` from
        ``Resource._meta``.
        """
        # Authenticate the request as needed.
        auth_result = self._meta.authentication.is_authenticated(request)

        if isinstance(auth_result, HttpResponse):
            raise ImmediateHttpResponse(response=auth_result)

        if not auth_result is True:
            raise ImmediateHttpResponse(response=http.HttpUnauthorized())

    def throttle_check(self, request):
        """
        Handles checking if the user should be throttled.

        Mostly a hook, this uses class assigned to ``throttle`` from
        ``Resource._meta``.
        """
        identifier = self._meta.authentication.get_identifier(request)

        # Check to see if they should be throttled.
        if self._meta.throttle.should_be_throttled(identifier):
            # Throttle limit exceeded.
            raise ImmediateHttpResponse(response=http.HttpForbidden())

    def log_throttled_access(self, request):
        """
        Handles the recording of the user's access for throttling purposes.

        Mostly a hook, this uses class assigned to ``throttle`` from
        ``Resource._meta``.
        """
        request_method = request.method.lower()
        self._meta.throttle.accessed(self._meta.authentication.get_identifier(request), url=request.get_full_path(), request_method=request_method)

    def build_bundle(self, obj=None, data=None, request=None):
        """
        Given either an object, a data dictionary or both, builds a ``Bundle``
        for use throughout the ``dehydrate/hydrate`` cycle.

        If no object is provided, an empty object from
        ``Resource._meta.object_class`` is created so that attempts to access
        ``bundle.obj`` do not fail.
        """
        if obj is None:
            obj = self._meta.object_class()

        return Bundle(obj=obj, data=data, request=request)

    def build_filters(self, filters=None):
        """
        Allows for the filtering of applicable objects.

        This needs to be implemented at the user level.'

        ``ModelResource`` includes a full working version specific to Django's
        ``Models``.
        """
        return filters

    def apply_sorting(self, obj_list, options=None):
        """
        Allows for the sorting of objects being returned.

        This needs to be implemented at the user level.

        ``ModelResource`` includes a full working version specific to Django's
        ``Models``.
        """
        return obj_list

    # URL-related methods.

    def get_resource_uri(self, bundle_or_obj):
        """
        This needs to be implemented at the user level.

        A ``return reverse("api_dispatch_detail", kwargs={'resource_name':
        self.resource_name, 'pk': object.id})`` should be all that would
        be needed.

        ``ModelResource`` includes a full working version specific to Django's
        ``Models``.
        """
        raise NotImplementedError()

    def get_resource_list_uri(self):
        """
        Returns a URL specific to this resource's list endpoint.
        """
        kwargs = {
            'resource_name': self._meta.resource_name,
        }

        if self._meta.api_name is not None:
            kwargs['api_name'] = self._meta.api_name

        try:
            return self._build_reverse_url("api_dispatch_list", kwargs=kwargs)
        except NoReverseMatch:
            return None

    def get_via_uri(self, uri, request=None):
        """
        This pulls apart the salient bits of the URI and populates the
        resource via a ``obj_get``.

        Optionally accepts a ``request``.

        If you need custom behavior based on other portions of the URI,
        simply override this method.
        """
        prefix = get_script_prefix()
        chomped_uri = uri

        if prefix and chomped_uri.startswith(prefix):
            chomped_uri = chomped_uri[len(prefix)-1:]

        try:
            view, args, kwargs = resolve(chomped_uri)
        except Resolver404:
            raise NotFound("The URL provided '%s' was not a link to a valid resource." % uri)

        return self.obj_get(request=request, **self.remove_api_resource_names(kwargs))

    # Data preparation.

    def full_dehydrate(self, bundle):
        """
        Given a bundle with an object instance, extract the information from it
        to populate the resource.
        """
        # Dehydrate each field.
        for field_name, field_object in self.fields.items():
            # A touch leaky but it makes URI resolution work.
            if getattr(field_object, 'dehydrated_type', None) == 'related':
                field_object.api_name = self._meta.api_name
                field_object.resource_name = self._meta.resource_name

            bundle.data[field_name] = field_object.dehydrate(bundle)

            # Check for an optional method to do further dehydration.
            method = getattr(self, "dehydrate_%s" % field_name, None)

            if method:
                bundle.data[field_name] = method(bundle)

        bundle = self.dehydrate(bundle)
        return bundle

    def dehydrate(self, bundle):
        """
        A hook to allow a final manipulation of data once all fields/methods
        have built out the dehydrated data.

        Useful if you need to access more than one dehydrated field or want
        to annotate on additional data.

        Must return the modified bundle.
        """
        return bundle

    def full_hydrate(self, bundle):
        """
        Given a populated bundle, distill it and turn it back into
        a full-fledged object instance.
        """
        if bundle.obj is None:
            bundle.obj = self._meta.object_class()

        bundle = self.hydrate(bundle)

        for field_name, field_object in self.fields.items():
            if field_object.readonly is True:
                continue

            # Check for an optional method to do further hydration.
            method = getattr(self, "hydrate_%s" % field_name, None)

            if method:
                bundle = method(bundle)

            if field_object.attribute:
                value = field_object.hydrate(bundle)

                if value is not None or field_object.null:
                    # We need to avoid populating M2M data here as that will
                    # cause things to blow up.
                    if not getattr(field_object, 'is_related', False):
                        setattr(bundle.obj, field_object.attribute, value)
                    elif not getattr(field_object, 'is_m2m', False):
                        if value is not None:
                            setattr(bundle.obj, field_object.attribute, value.obj)
                        elif field_object.blank:
                            continue
                        elif field_object.null:
                            setattr(bundle.obj, field_object.attribute, value)

        return bundle

    def hydrate(self, bundle):
        """
        A hook to allow a final manipulation of data once all fields/methods
        have built out the hydrated data.

        Useful if you need to access more than one hydrated field or want
        to annotate on additional data.

        Must return the modified bundle.
        """
        return bundle

    def hydrate_m2m(self, bundle):
        """
        Populate the ManyToMany data on the instance.
        """
        if bundle.obj is None:
            raise HydrationError("You must call 'full_hydrate' before attempting to run 'hydrate_m2m' on %r." % self)

        for field_name, field_object in self.fields.items():
            if not getattr(field_object, 'is_m2m', False):
                continue

            if field_object.attribute:
                # Note that we only hydrate the data, leaving the instance
                # unmodified. It's up to the user's code to handle this.
                # The ``ModelResource`` provides a working baseline
                # in this regard.
                bundle.data[field_name] = field_object.hydrate_m2m(bundle)

        for field_name, field_object in self.fields.items():
            if not getattr(field_object, 'is_m2m', False):
                continue

            method = getattr(self, "hydrate_%s" % field_name, None)

            if method:
                method(bundle)

        return bundle

    def build_schema(self):
        """
        Returns a dictionary of all the fields on the resource and some
        properties about those fields.

        Used by the ``schema/`` endpoint to describe what will be available.
        """
        data = {
            'fields': {},
            'default_format': self._meta.default_format,
            'allowed_list_http_methods': self._meta.list_allowed_methods,
            'allowed_detail_http_methods': self._meta.detail_allowed_methods,
            'default_limit': self._meta.limit,
        }

        if self._meta.ordering:
            data['ordering'] = self._meta.ordering

        if self._meta.filtering:
            data['filtering'] = self._meta.filtering

        for field_name, field_object in self.fields.items():
            data['fields'][field_name] = {
                'default': field_object.default,
                'type': field_object.dehydrated_type,
                'nullable': field_object.null,
                'blank': field_object.blank,
                'readonly': field_object.readonly,
                'help_text': field_object.help_text,
                'unique': field_object.unique,
            }
            if field_object.dehydrated_type == 'related':
                if getattr(field_object, 'is_m2m', False):
                    related_type = 'to_many'
                else:
                    related_type = 'to_one'
                data['fields'][field_name]['related_type'] = related_type

        return data

    def dehydrate_resource_uri(self, bundle):
        """
        For the automatically included ``resource_uri`` field, dehydrate
        the URI for the given bundle.

        Returns empty string if no URI can be generated.
        """
        try:
            return self.get_resource_uri(bundle)
        except NotImplementedError:
            return ''
        except NoReverseMatch:
            return ''

    def generate_cache_key(self, *args, **kwargs):
        """
        Creates a unique-enough cache key.

        This is based off the current api_name/resource_name/args/kwargs.
        """
        smooshed = []

        for key, value in kwargs.items():
            smooshed.append("%s=%s" % (key, value))

        # Use a list plus a ``.join()`` because it's faster than concatenation.
        return "%s:%s:%s:%s" % (self._meta.api_name, self._meta.resource_name, ':'.join(args), ':'.join(smooshed))

    # Data access methods.

    def get_object_list(self, request):
        """
        A hook to allow making returning the list of available objects.

        This needs to be implemented at the user level.

        ``ModelResource`` includes a full working version specific to Django's
        ``Models``.
        """
        raise NotImplementedError()

    def apply_authorization_limits(self, request, object_list):
        """
        Allows the ``Authorization`` class to further limit the object list.
        Also a hook to customize per ``Resource``.
        """
        if hasattr(self._meta.authorization, 'apply_limits'):
            object_list = self._meta.authorization.apply_limits(request, object_list)

        return object_list

    def can_create(self):
        """
        Checks to ensure ``post`` is within ``allowed_methods``.
        """
        allowed = set(self._meta.list_allowed_methods + self._meta.detail_allowed_methods)
        return 'post' in allowed

    def can_update(self):
        """
        Checks to ensure ``put`` is within ``allowed_methods``.

        Used when hydrating related data.
        """
        allowed = set(self._meta.list_allowed_methods + self._meta.detail_allowed_methods)
        return 'put' in allowed

    def can_delete(self):
        """
        Checks to ensure ``delete`` is within ``allowed_methods``.
        """
        allowed = set(self._meta.list_allowed_methods + self._meta.detail_allowed_methods)
        return 'delete' in allowed

    def apply_filters(self, request, applicable_filters):
        """
        A hook to alter how the filters are applied to the object list.

        This needs to be implemented at the user level.

        ``ModelResource`` includes a full working version specific to Django's
        ``Models``.
        """
        raise NotImplementedError()

    def obj_get_list(self, request=None, **kwargs):
        """
        Fetches the list of objects available on the resource.

        This needs to be implemented at the user level.

        ``ModelResource`` includes a full working version specific to Django's
        ``Models``.
        """
        raise NotImplementedError()

    def cached_obj_get_list(self, request=None, **kwargs):
        """
        A version of ``obj_get_list`` that uses the cache as a means to get
        commonly-accessed data faster.
        """
        cache_key = self.generate_cache_key('list', **kwargs)
        obj_list = self._meta.cache.get(cache_key)

        if obj_list is None:
            obj_list = self.obj_get_list(request=request, **kwargs)
            self._meta.cache.set(cache_key, obj_list)

        return obj_list

    def obj_get(self, request=None, **kwargs):
        """
        Fetches an individual object on the resource.

        This needs to be implemented at the user level. If the object can not
        be found, this should raise a ``NotFound`` exception.

        ``ModelResource`` includes a full working version specific to Django's
        ``Models``.
        """
        raise NotImplementedError()

    def cached_obj_get(self, request=None, **kwargs):
        """
        A version of ``obj_get`` that uses the cache as a means to get
        commonly-accessed data faster.
        """
        cache_key = self.generate_cache_key('detail', **kwargs)
        bundle = self._meta.cache.get(cache_key)

        if bundle is None:
            bundle = self.obj_get(request=request, **kwargs)
            self._meta.cache.set(cache_key, bundle)

        return bundle

    def obj_create(self, bundle, request=None, **kwargs):
        """
        Creates a new object based on the provided data.

        This needs to be implemented at the user level.

        ``ModelResource`` includes a full working version specific to Django's
        ``Models``.
        """
        raise NotImplementedError()

    def obj_update(self, bundle, request=None, **kwargs):
        """
        Updates an existing object (or creates a new object) based on the
        provided data.

        This needs to be implemented at the user level.

        ``ModelResource`` includes a full working version specific to Django's
        ``Models``.
        """
        raise NotImplementedError()

    def obj_delete_list(self, request=None, **kwargs):
        """
        Deletes an entire list of objects.

        This needs to be implemented at the user level.

        ``ModelResource`` includes a full working version specific to Django's
        ``Models``.
        """
        raise NotImplementedError()

    def obj_delete(self, request=None, **kwargs):
        """
        Deletes a single object.

        This needs to be implemented at the user level.

        ``ModelResource`` includes a full working version specific to Django's
        ``Models``.
        """
        raise NotImplementedError()

    def create_response(self, request, data, response_class=HttpResponse, **response_kwargs):
        """
        Extracts the common "which-format/serialize/return-response" cycle.

        Mostly a useful shortcut/hook.
        """
        desired_format = self.determine_format(request)
        serialized = self.serialize(request, data, desired_format)
        return response_class(content=serialized, content_type=build_content_type(desired_format), **response_kwargs)

    def is_valid(self, bundle, request=None):
        """
        Handles checking if the data provided by the user is valid.

        Mostly a hook, this uses class assigned to ``validation`` from
        ``Resource._meta``.

        If validation fails, an error is raised with the error messages
        serialized inside it.
        """
        related_data = {}
        errors = {}
        for field_name, field_object in self.fields.items():
            # Only care about validating if we have data to validate.
            if getattr(field_object, 'is_related', False) and bundle.data.has_key(field_name) \
                and isinstance(bundle.data[field_name], dict):
                resource = field_object.get_related_resource(None)
                related_data[field_name] = bundle.data.pop(field_name)
                fbundle = resource.build_bundle(data=related_data[field_name], request=request)
                field_errors = resource._meta.validation.is_valid(fbundle, request)
                if field_errors:
                    errors[field_name] = field_errors

        errors.update(self._meta.validation.is_valid(bundle, request))

        bundle.data.update(related_data)

        # errors = self._meta.validation.is_valid(bundle, request)

        if len(errors):
            if request:
                desired_format = self.determine_format(request)
            else:
                desired_format = self._meta.default_format

            serialized = self.serialize(request, errors, desired_format)
            response = http.HttpBadRequest(content=serialized, content_type=build_content_type(desired_format))
            raise ImmediateHttpResponse(response=response)

    def rollback(self, bundles):
        """
        Given the list of bundles, delete all objects pertaining to those`
        bundles.

        This needs to be implemented at the user level. No exceptions should
        be raised if possible.

        ``ModelResource`` includes a full working version specific to Django's
        ``Models``.
        """
        raise NotImplementedError()

    # Views.

    def get_list(self, request, **kwargs):
        """
        Returns a serialized list of resources.

        Calls ``obj_get_list`` to provide the data, then handles that result
        set and serializes it.

        Should return a HttpResponse (200 OK).
        """
        # TODO: Uncached for now. Invalidation that works for everyone may be
        #       impossible.
        objects = self.obj_get_list(request=request, **self.remove_api_resource_names(kwargs))
        sorted_objects = self.apply_sorting(objects, options=request.GET)

        paginator = self._meta.paginator_class(request.GET, sorted_objects, resource_uri=self.get_resource_list_uri(), limit=self._meta.limit)
        to_be_serialized = paginator.page()

        # Dehydrate the bundles in preparation for serialization.
        bundles = [self.build_bundle(obj=obj, request=request) for obj in to_be_serialized['objects']]
        to_be_serialized['objects'] = [self.full_dehydrate(bundle) for bundle in bundles]
        to_be_serialized = self.alter_list_data_to_serialize(request, to_be_serialized)
        return self.create_response(request, to_be_serialized)

    def get_detail(self, request, **kwargs):
        """
        Returns a single serialized resource.

        Calls ``cached_obj_get/obj_get`` to provide the data, then handles that result
        set and serializes it.

        Should return a HttpResponse (200 OK).
        """
        try:
            obj = self.cached_obj_get(request=request, **self.remove_api_resource_names(kwargs))
        except ObjectDoesNotExist:
            return http.HttpNotFound()
        except MultipleObjectsReturned:
            return http.HttpMultipleChoices("More than one resource is found at this URI.")

        bundle = self.build_bundle(obj=obj, request=request)
        bundle = self.full_dehydrate(bundle)
        bundle = self.alter_detail_data_to_serialize(request, bundle)
        return self.create_response(request, bundle)

    def put_list(self, request, **kwargs):
        """
        Replaces a collection of resources with another collection.

        Calls ``delete_list`` to clear out the collection then ``obj_create``
        with the provided the data to create the new collection.

        Return ``HttpNoContent`` (204 No Content) if
        ``Meta.always_return_data = False`` (default).

        Return ``HttpAccepted`` (202 Accepted) if
        ``Meta.always_return_data = True``.
        """
        deserialized = self.deserialize(request, request.raw_post_data, format=request.META.get('CONTENT_TYPE', 'application/json'))
        deserialized = self.alter_deserialized_list_data(request, deserialized)

        if not 'objects' in deserialized:
            raise BadRequest("Invalid data sent.")
        self.obj_delete_list(request=request, **self.remove_api_resource_names(kwargs))
        bundles_seen = []

        for object_data in deserialized['objects']:
            bundle = self.build_bundle(data=dict_strip_unicode_keys(object_data), request=request)

            # Attempt to be transactional, deleting any previously created
            # objects if validation fails.
            try:
                self.obj_create(bundle, request=request, **self.remove_api_resource_names(kwargs))
                bundles_seen.append(bundle)
            except ImmediateHttpResponse:
                self.rollback(bundles_seen)
                raise
<<<<<<< HEAD
            self.obj_create(bundle, request=request, **self.remove_api_resource_names(kwargs))
            bundles_seen.append(bundle)
=======
>>>>>>> 1dcd4d4a

        if not self._meta.always_return_data:
            return http.HttpNoContent()
        else:
            to_be_serialized = {}
            to_be_serialized['objects'] = [self.full_dehydrate(bundle) for bundle in bundles_seen]
            to_be_serialized = self.alter_list_data_to_serialize(request, to_be_serialized)
            return self.create_response(request, to_be_serialized, response_class=http.HttpAccepted)

    def put_detail(self, request, **kwargs):
        """
        Either updates an existing resource or creates a new one with the
        provided data.

        Calls ``obj_update`` with the provided data first, but falls back to
        ``obj_create`` if the object does not already exist.

        If a new resource is created, return ``HttpCreated`` (201 Created).
        If ``Meta.always_return_data = True``, there will be a populated body
        of serialized data.

        If an existing resource is modified and
        ``Meta.always_return_data = False`` (default), return ``HttpNoContent``
        (204 No Content).
        If an existing resource is modified and
        ``Meta.always_return_data = True``, return ``HttpAccepted`` (202
        Accepted).
        """
        deserialized = self.deserialize(request, request.raw_post_data, format=request.META.get('CONTENT_TYPE', 'application/json'))
        deserialized = self.alter_deserialized_detail_data(request, deserialized)
        bundle = self.build_bundle(data=dict_strip_unicode_keys(deserialized), request=request)

        try:
            updated_bundle = self.obj_update(bundle, request=request, **self.remove_api_resource_names(kwargs))

            if not self._meta.always_return_data:
                return http.HttpNoContent()
            else:
                updated_bundle = self.full_dehydrate(updated_bundle)
                updated_bundle = self.alter_detail_data_to_serialize(request, updated_bundle)
                return self.create_response(request, updated_bundle, response_class=http.HttpAccepted)
        except (NotFound, MultipleObjectsReturned):
            updated_bundle = self.obj_create(bundle, request=request, **self.remove_api_resource_names(kwargs))
            location = self.get_resource_uri(updated_bundle)

            if not self._meta.always_return_data:
                return http.HttpCreated(location=location)
            else:
                updated_bundle = self.full_dehydrate(updated_bundle)
                updated_bundle = self.alter_detail_data_to_serialize(request, updated_bundle)
                return self.create_response(request, updated_bundle, response_class=http.HttpCreated, location=location)

    def post_list(self, request, **kwargs):
        """
        Creates a new resource/object with the provided data.

        Calls ``obj_create`` with the provided data and returns a response
        with the new resource's location.

        If a new resource is created, return ``HttpCreated`` (201 Created).
        If ``Meta.always_return_data = True``, there will be a populated body
        of serialized data.
        """
        deserialized = self.deserialize(request, request.raw_post_data, format=request.META.get('CONTENT_TYPE', 'application/json'))
        deserialized = self.alter_deserialized_detail_data(request, deserialized)
        bundle = self.build_bundle(data=dict_strip_unicode_keys(deserialized), request=request)
        updated_bundle = self.obj_create(bundle, request=request, **self.remove_api_resource_names(kwargs))
        location = self.get_resource_uri(updated_bundle)

        if not self._meta.always_return_data:
            return http.HttpCreated(location=location)
        else:
            updated_bundle = self.full_dehydrate(updated_bundle)
            updated_bundle = self.alter_detail_data_to_serialize(request, updated_bundle)
            return self.create_response(request, updated_bundle, response_class=http.HttpCreated, location=location)

    def post_detail(self, request, **kwargs):
        """
        Creates a new subcollection of the resource under a resource.

        This is not implemented by default because most people's data models
        aren't self-referential.

        If a new resource is created, return ``HttpCreated`` (201 Created).
        """
        return http.HttpNotImplemented()

    def delete_list(self, request, **kwargs):
        """
        Destroys a collection of resources/objects.

        Calls ``obj_delete_list``.

        If the resources are deleted, return ``HttpNoContent`` (204 No Content).
        """
        self.obj_delete_list(request=request, **self.remove_api_resource_names(kwargs))
        return http.HttpNoContent()

    def delete_detail(self, request, **kwargs):
        """
        Destroys a single resource/object.

        Calls ``obj_delete``.

        If the resource is deleted, return ``HttpNoContent`` (204 No Content).
        If the resource did not exist, return ``Http404`` (404 Not Found).
        """
        try:
            self.obj_delete(request=request, **self.remove_api_resource_names(kwargs))
            return http.HttpNoContent()
        except NotFound:
            return http.HttpNotFound()

    def patch_list(self, request, **kwargs):
        """
        Updates a collection in-place.

        The exact behavior of ``PATCH`` to a list resource is still the matter of
        some debate in REST circles, and the ``PATCH`` RFC isn't standard. So the
        behavior this method implements (described below) is something of a
        stab in the dark. It's mostly cribbed from GData, with a smattering
        of ActiveResource-isms and maybe even an original idea or two.

        The ``PATCH`` format is one that's similar to the response returned from
        a ``GET`` on a list resource::

            {
              "objects": [{object}, {object}, ...],
              "deleted_objects": ["URI", "URI", "URI", ...],
            }

        For each object in ``objects``:

            * If the dict does not have a ``resource_uri`` key then the item is
              considered "new" and is handled like a ``POST`` to the resource list.

            * If the dict has a ``resource_uri`` key and the ``resource_uri`` refers
              to an existing resource then the item is a update; it's treated
              like a ``PATCH`` to the corresponding resource detail.

            * If the dict has a ``resource_uri`` but the resource *doesn't* exist,
              then this is considered to be a create-via-``PUT``.

        Each entry in ``deleted_objects`` referes to a resource URI of an existing
        resource to be deleted; each is handled like a ``DELETE`` to the relevent
        resource.

        In any case:

            * If there's a resource URI it *must* refer to a resource of this
              type. It's an error to include a URI of a different resource.

            * ``PATCH`` is all or nothing. If a single sub-operation fails, the
              entire request will fail and all resources will be rolled back.
        """
        request = convert_post_to_patch(request)
        deserialized = self.deserialize(request, request.raw_post_data, format=request.META.get('CONTENT_TYPE', 'application/json'))

        if "objects" not in deserialized:
            raise BadRequest("Invalid data sent.")

        if len(deserialized["objects"]) and 'put' not in self._meta.detail_allowed_methods:
            raise ImmediateHttpResponse(response=http.HttpMethodNotAllowed())

        for data in deserialized["objects"]:
            # If there's a resource_uri then this is either an
            # update-in-place or a create-via-PUT.
            if "resource_uri" in data:
                uri = data.pop('resource_uri')

                try:
                    obj = self.get_via_uri(uri, request=request)

                    # The object does exist, so this is an update-in-place.
                    bundle = self.build_bundle(obj=obj, request=request)
                    bundle = self.full_dehydrate(bundle)
                    bundle = self.alter_detail_data_to_serialize(request, bundle)
                    self.update_in_place(request, bundle, data)
                except (ObjectDoesNotExist, MultipleObjectsReturned):
                    # The object referenced by resource_uri doesn't exist,
                    # so this is a create-by-PUT equivalent.
                    data = self.alter_deserialized_detail_data(request, data)
                    bundle = self.build_bundle(data=dict_strip_unicode_keys(data))
                    bundle.obj.pk = obj.pk
                    self.obj_create(bundle, request=request)
            else:
                # There's no resource URI, so this is a create call just
                # like a POST to the list resource.
                data = self.alter_deserialized_detail_data(request, data)
                bundle = self.build_bundle(data=dict_strip_unicode_keys(data))
                self.obj_create(bundle, request=request)

        if len(deserialized.get('deleted_objects', [])) and 'delete' not in self._meta.detail_allowed_methods:
            raise ImmediateHttpResponse(response=http.HttpMethodNotAllowed())

        for uri in deserialized.get('deleted_objects', []):
            obj = self.get_via_uri(uri, request=request)
            self.obj_delete(request=request, _obj=obj)

        return http.HttpAccepted()

    def patch_detail(self, request, **kwargs):
        """
        Updates a resource in-place.

        Calls ``obj_update``.

        If the resource is updated, return ``HttpAccepted`` (202 Accepted).
        If the resource did not exist, return ``HttpNotFound`` (404 Not Found).
        """
        request = convert_post_to_patch(request)

        # We want to be able to validate the update, but we can't just pass
        # the partial data into the validator since all data needs to be
        # present. Instead, we basically simulate a PUT by pulling out the
        # original data and updating it in-place.
        # So first pull out the original object. This is essentially
        # ``get_detail``.
        try:
            obj = self.cached_obj_get(request=request, **self.remove_api_resource_names(kwargs))
        except ObjectDoesNotExist:
            return http.HttpNotFound()
        except MultipleObjectsReturned:
            return http.HttpMultipleChoices("More than one resource is found at this URI.")

        bundle = self.build_bundle(obj=obj, request=request)
        bundle = self.full_dehydrate(bundle)
        bundle = self.alter_detail_data_to_serialize(request, bundle)

        # Now update the bundle in-place.
        deserialized = self.deserialize(request, request.raw_post_data, format=request.META.get('CONTENT_TYPE', 'application/json'))
        self.update_in_place(request, bundle, deserialized)
        return http.HttpAccepted()

    def update_in_place(self, request, original_bundle, new_data):
        """
        Update the object in original_bundle in-place using new_data.
        """
        original_bundle.data.update(**dict_strip_unicode_keys(new_data))

        # Now we've got a bundle with the new data sitting in it and we're
        # we're basically in the same spot as a PUT request. SO the rest of this
        # function is cribbed from put_detail.
        self.alter_deserialized_detail_data(request, original_bundle.data)
        return self.obj_update(original_bundle, request=request, pk=original_bundle.obj.pk)

    def get_schema(self, request, **kwargs):
        """
        Returns a serialized form of the schema of the resource.

        Calls ``build_schema`` to generate the data. This method only responds
        to HTTP GET.

        Should return a HttpResponse (200 OK).
        """
        self.method_check(request, allowed=['get'])
        self.is_authenticated(request)
        self.throttle_check(request)
        self.log_throttled_access(request)
        return self.create_response(request, self.build_schema())

    def get_multiple(self, request, **kwargs):
        """
        Returns a serialized list of resources based on the identifiers
        from the URL.

        Calls ``obj_get`` to fetch only the objects requested. This method
        only responds to HTTP GET.

        Should return a HttpResponse (200 OK).
        """
        self.method_check(request, allowed=['get'])
        self.is_authenticated(request)
        self.throttle_check(request)

        # Rip apart the list then iterate.
        obj_pks = kwargs.get('pk_list', '').split(';')
        objects = []
        not_found = []

        for pk in obj_pks:
            try:
                obj = self.obj_get(request, pk=pk)
                bundle = self.build_bundle(obj=obj, request=request)
                bundle = self.full_dehydrate(bundle)
                objects.append(bundle)
            except ObjectDoesNotExist:
                not_found.append(pk)

        object_list = {
            'objects': objects,
        }

        if len(not_found):
            object_list['not_found'] = not_found

        self.log_throttled_access(request)
        return self.create_response(request, object_list)


class ModelDeclarativeMetaclass(DeclarativeMetaclass):
    def __new__(cls, name, bases, attrs):
        meta = attrs.get('Meta')

        if meta and hasattr(meta, 'queryset'):
            setattr(meta, 'object_class', meta.queryset.model)

        new_class = super(ModelDeclarativeMetaclass, cls).__new__(cls, name, bases, attrs)
        include_fields = getattr(new_class._meta, 'fields', [])
        excludes = getattr(new_class._meta, 'excludes', [])
        field_names = new_class.base_fields.keys()

        for field_name in field_names:
            if field_name == 'resource_uri':
                continue
            if field_name in new_class.declared_fields:
                continue
            if len(include_fields) and not field_name in include_fields:
                del(new_class.base_fields[field_name])
            if len(excludes) and field_name in excludes:
                del(new_class.base_fields[field_name])

        # Add in the new fields.
        new_class.base_fields.update(new_class.get_fields(include_fields, excludes))

        if getattr(new_class._meta, 'include_absolute_url', True):
            if not 'absolute_url' in new_class.base_fields:
                new_class.base_fields['absolute_url'] = fields.CharField(attribute='get_absolute_url', readonly=True)
        elif 'absolute_url' in new_class.base_fields and not 'absolute_url' in attrs:
            del(new_class.base_fields['absolute_url'])

        return new_class


class ModelResource(Resource):
    """
    A subclass of ``Resource`` designed to work with Django's ``Models``.

    This class will introspect a given ``Model`` and build a field list based
    on the fields found on the model (excluding relational fields).

    Given that it is aware of Django's ORM, it also handles the CRUD data
    operations of the resource.
    """
    __metaclass__ = ModelDeclarativeMetaclass

    @classmethod
    def should_skip_field(cls, field):
        """
        Given a Django model field, return if it should be included in the
        contributed ApiFields.
        """
        # Ignore certain fields (related fields).
        if getattr(field, 'rel'):
            return True

        return False

    @classmethod
    def api_field_from_django_field(cls, f, default=fields.CharField):
        """
        Returns the field type that would likely be associated with each
        Django type.
        """
        result = default

        if f.get_internal_type() in ('DateField', 'DateTimeField'):
            result = fields.DateTimeField
        elif f.get_internal_type() in ('BooleanField', 'NullBooleanField'):
            result = fields.BooleanField
        elif f.get_internal_type() in ('FloatField',):
            result = fields.FloatField
        elif f.get_internal_type() in ('DecimalField',):
            result = fields.DecimalField
        elif f.get_internal_type() in ('IntegerField', 'PositiveIntegerField', 'PositiveSmallIntegerField', 'SmallIntegerField'):
            result = fields.IntegerField
        elif f.get_internal_type() in ('FileField', 'ImageField'):
            result = fields.FileField
        elif f.get_internal_type() == 'TimeField':
            result = fields.TimeField
        # TODO: Perhaps enable these via introspection. The reason they're not enabled
        #       by default is the very different ``__init__`` they have over
        #       the other fields.
        # elif f.get_internal_type() == 'ForeignKey':
        #     result = ForeignKey
        # elif f.get_internal_type() == 'ManyToManyField':
        #     result = ManyToManyField

        return result

    @classmethod
    def get_fields(cls, fields=None, excludes=None):
        """
        Given any explicit fields to include and fields to exclude, add
        additional fields based on the associated model.
        """
        final_fields = {}
        fields = fields or []
        excludes = excludes or []

        if not cls._meta.object_class:
            return final_fields

        for f in cls._meta.object_class._meta.fields:
            # If the field name is already present, skip
            if f.name in cls.base_fields:
                continue

            # If field is not present in explicit field listing, skip
            if fields and f.name not in fields:
                continue

            # If field is in exclude list, skip
            if excludes and f.name in excludes:
                continue

            if cls.should_skip_field(f):
                continue

            api_field_class = cls.api_field_from_django_field(f)

            kwargs = {
                'attribute': f.name,
                'help_text': f.help_text,
            }

            if f.null is True:
                kwargs['null'] = True

            kwargs['unique'] = f.unique

            if not f.null and f.blank is True:
                kwargs['default'] = ''

            if f.get_internal_type() == 'TextField':
                kwargs['default'] = ''

            if f.has_default():
                kwargs['default'] = f.default

            final_fields[f.name] = api_field_class(**kwargs)
            final_fields[f.name].instance_name = f.name

        return final_fields

    def check_filtering(self, field_name, filter_type='exact', filter_bits=None):
        """
        Given a field name, a optional filter type and an optional list of
        additional relations, determine if a field can be filtered on.

        If a filter does not meet the needed conditions, it should raise an
        ``InvalidFilterError``.

        If the filter meets the conditions, a list of attribute names (not
        field names) will be returned.
        """
        if filter_bits is None:
            filter_bits = []

        if not field_name in self._meta.filtering:
            raise InvalidFilterError("The '%s' field does not allow filtering." % field_name)

        # Check to see if it's an allowed lookup type.
        if not self._meta.filtering[field_name] in (ALL, ALL_WITH_RELATIONS):
            # Must be an explicit whitelist.
            if not filter_type in self._meta.filtering[field_name]:
                raise InvalidFilterError("'%s' is not an allowed filter on the '%s' field." % (filter_type, field_name))

        if self.fields[field_name].attribute is None:
            raise InvalidFilterError("The '%s' field has no 'attribute' for searching with." % field_name)

        # Check to see if it's a relational lookup and if that's allowed.
        if len(filter_bits):
            if not getattr(self.fields[field_name], 'is_related', False):
                raise InvalidFilterError("The '%s' field does not support relations." % field_name)

            if not self._meta.filtering[field_name] == ALL_WITH_RELATIONS:
                raise InvalidFilterError("Lookups are not allowed more than one level deep on the '%s' field." % field_name)

            # Recursively descend through the remaining lookups in the filter,
            # if any. We should ensure that all along the way, we're allowed
            # to filter on that field by the related resource.
            related_resource = self.fields[field_name].get_related_resource(None)
            return [self.fields[field_name].attribute] + related_resource.check_filtering(filter_bits[0], filter_type, filter_bits[1:])

        return [self.fields[field_name].attribute]

    def build_filters(self, filters=None):
        """
        Given a dictionary of filters, create the necessary ORM-level filters.

        Keys should be resource fields, **NOT** model fields.

        Valid values are either a list of Django filter types (i.e.
        ``['startswith', 'exact', 'lte']``), the ``ALL`` constant or the
        ``ALL_WITH_RELATIONS`` constant.
        """
        # At the declarative level:
        #     filtering = {
        #         'resource_field_name': ['exact', 'startswith', 'endswith', 'contains'],
        #         'resource_field_name_2': ['exact', 'gt', 'gte', 'lt', 'lte', 'range'],
        #         'resource_field_name_3': ALL,
        #         'resource_field_name_4': ALL_WITH_RELATIONS,
        #         ...
        #     }
        # Accepts the filters as a dict. None by default, meaning no filters.
        if filters is None:
            filters = {}

        qs_filters = {}

        for filter_expr, value in filters.items():
            filter_bits = filter_expr.split(LOOKUP_SEP)
            field_name = filter_bits.pop(0)
            filter_type = 'exact'

            if not field_name in self.fields:
                # It's not a field we know about. Move along citizen.
                continue

            if len(filter_bits) and filter_bits[-1] in QUERY_TERMS.keys():
                filter_type = filter_bits.pop()

            lookup_bits = self.check_filtering(field_name, filter_type, filter_bits)

            if value in ['true', 'True', True]:
                value = True
            elif value in ['false', 'False', False]:
                value = False
            elif value in ('nil', 'none', 'None', None):
                value = None

            # Split on ',' if not empty string and either an in or range filter.
            if filter_type in ('in', 'range') and len(value):
                if hasattr(filters, 'getlist'):
                    value = filters.getlist(filter_expr)
                else:
                    value = value.split(',')

            db_field_name = LOOKUP_SEP.join(lookup_bits)
            qs_filter = "%s%s%s" % (db_field_name, LOOKUP_SEP, filter_type)
            qs_filters[qs_filter] = value

        return dict_strip_unicode_keys(qs_filters)

    def apply_sorting(self, obj_list, options=None):
        """
        Given a dictionary of options, apply some ORM-level sorting to the
        provided ``QuerySet``.

        Looks for the ``order_by`` key and handles either ascending (just the
        field name) or descending (the field name with a ``-`` in front).

        The field name should be the resource field, **NOT** model field.
        """
        if options is None:
            options = {}

        parameter_name = 'order_by'

        if not 'order_by' in options:
            if not 'sort_by' in options:
                # Nothing to alter the order. Return what we've got.
                return obj_list
            else:
                warnings.warn("'sort_by' is a deprecated parameter. Please use 'order_by' instead.")
                parameter_name = 'sort_by'

        order_by_args = []

        if hasattr(options, 'getlist'):
            order_bits = options.getlist(parameter_name)
        else:
            order_bits = options.get(parameter_name)

            if not isinstance(order_bits, (list, tuple)):
                order_bits = [order_bits]

        for order_by in order_bits:
            order_by_bits = order_by.split(LOOKUP_SEP)

            field_name = order_by_bits[0]
            order = ''

            if order_by_bits[0].startswith('-'):
                field_name = order_by_bits[0][1:]
                order = '-'

            if not field_name in self.fields:
                # It's not a field we know about. Move along citizen.
                raise InvalidSortError("No matching '%s' field for ordering on." % field_name)

            if not field_name in self._meta.ordering:
                raise InvalidSortError("The '%s' field does not allow ordering." % field_name)

            if self.fields[field_name].attribute is None:
                raise InvalidSortError("The '%s' field has no 'attribute' for ordering with." % field_name)

            order_by_args.append("%s%s" % (order, LOOKUP_SEP.join([self.fields[field_name].attribute] + order_by_bits[1:])))

        return obj_list.order_by(*order_by_args)

    def apply_filters(self, request, applicable_filters):
        """
        An ORM-specific implementation of ``apply_filters``.

        The default simply applies the ``applicable_filters`` as ``**kwargs``,
        but should make it possible to do more advanced things.
        """
        return self.get_object_list(request).filter(**applicable_filters)

    def get_object_list(self, request):
        """
        An ORM-specific implementation of ``get_object_list``.

        Returns a queryset that may have been limited by other overrides.
        """
        return self._meta.queryset._clone()

    def obj_get_list(self, request=None, **kwargs):
        """
        A ORM-specific implementation of ``obj_get_list``.

        Takes an optional ``request`` object, whose ``GET`` dictionary can be
        used to narrow the query.
        """
        filters = {}

        if hasattr(request, 'GET'):
            # Grab a mutable copy.
            filters = request.GET.copy()

        # Update with the provided kwargs.
        filters.update(kwargs)
        applicable_filters = self.build_filters(filters=filters)

        try:
            base_object_list = self.apply_filters(request, applicable_filters)
            return self.apply_authorization_limits(request, base_object_list)
        except ValueError:
            raise BadRequest("Invalid resource lookup data provided (mismatched type).")

    def obj_get(self, request=None, **kwargs):
        """
        A ORM-specific implementation of ``obj_get``.

        Takes optional ``kwargs``, which are used to narrow the query to find
        the instance.
        """
        try:
            base_object_list = self.get_object_list(request).filter(**kwargs)
            object_list = self.apply_authorization_limits(request, base_object_list)
            stringified_kwargs = ', '.join(["%s=%s" % (k, v) for k, v in kwargs.items()])

            if len(object_list) <= 0:
                raise self._meta.object_class.DoesNotExist("Couldn't find an instance of '%s' which matched '%s'." % (self._meta.object_class.__name__, stringified_kwargs))
            elif len(object_list) > 1:
                raise MultipleObjectsReturned("More than '%s' matched '%s'." % (self._meta.object_class.__name__, stringified_kwargs))

            return object_list[0]
        except ValueError:
            raise NotFound("Invalid resource lookup data provided (mismatched type).")

    def obj_create(self, bundle, request=None, **kwargs):
        """
        A ORM-specific implementation of ``obj_create``.
        """

        bundle.obj = self._meta.object_class()

        for key, value in kwargs.items():
            setattr(bundle.obj, key, value)

        bundle = self.full_hydrate(bundle)
        self.is_valid(bundle,request)

        bundle.obj.save()

        # Save FKs just in case.
        self.save_related(bundle)

        # After saving related object we may need to update the parent again.
        bundle.obj.save()

        # Now pick up the M2M bits.
        m2m_bundle = self.hydrate_m2m(bundle)
        self.save_m2m(m2m_bundle)
        return bundle

    def obj_update(self, bundle, request=None, **kwargs):
        """
        A ORM-specific implementation of ``obj_update``.
        """
        if not bundle.obj or not bundle.obj.pk:
            # Attempt to hydrate data from kwargs before doing a lookup for the object.
            # This step is needed so certain values (like datetime) will pass model validation.
            try:
                bundle.obj = self.get_object_list(request).model()
                bundle.data.update(kwargs)
                bundle = self.full_hydrate(bundle)
                lookup_kwargs = kwargs.copy()

                for key in kwargs.keys():
                    if key == 'pk':
                        continue
                    elif getattr(bundle.obj, key, NOT_AVAILABLE) is not NOT_AVAILABLE:
                        lookup_kwargs[key] = getattr(bundle.obj, key)
                    else:
                        del lookup_kwargs[key]
            except:
                # if there is trouble hydrating the data, fall back to just
                # using kwargs by itself (usually it only contains a "pk" key
                # and this will work fine.
                lookup_kwargs = kwargs

            try:
                bundle.obj = self.obj_get(request, **lookup_kwargs)
            except ObjectDoesNotExist:
                raise NotFound("A model instance matching the provided arguments could not be found.")

        bundle = self.full_hydrate(bundle)
        self.is_valid(bundle,request)

        # Save FKs just in case.
        self.save_related(bundle)

        # Save the main object.
        bundle.obj.save()

        # Now pick up the M2M bits.
        m2m_bundle = self.hydrate_m2m(bundle)
        self.save_m2m(m2m_bundle)
        return bundle

    def obj_delete_list(self, request=None, **kwargs):
        """
        A ORM-specific implementation of ``obj_delete_list``.

        Takes optional ``kwargs``, which can be used to narrow the query.
        """
        base_object_list = self.get_object_list(request).filter(**kwargs)
        authed_object_list = self.apply_authorization_limits(request, base_object_list)

        if hasattr(authed_object_list, 'delete'):
            # It's likely a ``QuerySet``. Call ``.delete()`` for efficiency.
            authed_object_list.delete()
        else:
            for authed_obj in authed_object_list:
                authed_obj.delete()

    def obj_delete(self, request=None, **kwargs):
        """
        A ORM-specific implementation of ``obj_delete``.

        Takes optional ``kwargs``, which are used to narrow the query to find
        the instance.
        """
        obj = kwargs.pop('_obj', None)

        if not hasattr(obj, 'delete'):
            try:
                obj = self.obj_get(request, **kwargs)
            except ObjectDoesNotExist:
                raise NotFound("A model instance matching the provided arguments could not be found.")

        obj.delete()

    def patch_list(self, request, **kwargs):
        """
        An ORM-specific implementation of ``patch_list``.

        Necessary because PATCH should be atomic (all-success or all-fail)
        and the only way to do this neatly is at the database level.
        """
        with transaction.commit_on_success():
            return super(ModelResource, self).patch_list(request, **kwargs)

    def rollback(self, bundles):
        """
        A ORM-specific implementation of ``rollback``.

        Given the list of bundles, delete all models pertaining to those
        bundles.
        """
        for bundle in bundles:
            if bundle.obj and getattr(bundle.obj, 'pk', None):
                bundle.obj.delete()

    def save_related(self, bundle):
        """
        Handles the saving of related non-M2M data.

        Calling assigning ``child.parent = parent`` & then calling
        ``Child.save`` isn't good enough to make sure the ``parent``
        is saved.

        To get around this, we go through all our related fields &
        call ``save`` on them if they have related, non-M2M data.
        M2M data is handled by the ``ModelResource.save_m2m`` method.
        """
        for field_name, field_object in self.fields.items():
            if not getattr(field_object, 'is_related', False):
                continue

            if getattr(field_object, 'is_m2m', False):
                continue

            if not field_object.attribute:
                continue

            if field_object.blank and not bundle.data.has_key(field_name):
                continue

            # Get the object.
            try:
                related_obj = getattr(bundle.obj, field_object.attribute)
            except ObjectDoesNotExist:
                related_obj = None

            # Because sometimes it's ``None`` & that's OK.
            if related_obj:
                if field_object.related_name:
                    setattr(related_obj, field_object.related_name, bundle.obj)

                related_obj.save()
                setattr(bundle.obj, field_object.attribute, related_obj)

    def save_m2m(self, bundle):
        """
        Handles the saving of related M2M data.

        Due to the way Django works, the M2M data must be handled after the
        main instance, which is why this isn't a part of the main ``save`` bits.

        Currently slightly inefficient in that it will clear out the whole
        relation and recreate the related data as needed.
        """
        for field_name, field_object in self.fields.items():
            if not getattr(field_object, 'is_m2m', False):
                continue

            if not field_object.attribute:
                continue

            if field_object.readonly:
                continue

            # Get the manager.
            related_mngr = getattr(bundle.obj, field_object.attribute)

            if hasattr(related_mngr, 'clear'):
                # Clear it out, just to be safe.
                related_mngr.clear()

            related_objs = []

            for related_bundle in bundle.data[field_name]:
                related_bundle.obj.save()
                related_objs.append(related_bundle.obj)

            related_mngr.add(*related_objs)

    def get_resource_uri(self, bundle_or_obj):
        """
        Handles generating a resource URI for a single resource.

        Uses the model's ``pk`` in order to create the URI.
        """
        kwargs = {
            'resource_name': self._meta.resource_name,
        }

        if isinstance(bundle_or_obj, Bundle):
            kwargs['pk'] = bundle_or_obj.obj.pk
        else:
            kwargs['pk'] = bundle_or_obj.id

        if self._meta.api_name is not None:
            kwargs['api_name'] = self._meta.api_name

        return self._build_reverse_url("api_dispatch_detail", kwargs=kwargs)


class NamespacedModelResource(ModelResource):
    """
    A ModelResource subclass that respects Django namespaces.
    """
    def _build_reverse_url(self, name, args=None, kwargs=None):
        namespaced = "%s:%s" % (self._meta.urlconf_namespace, name)
        return reverse(namespaced, args=args, kwargs=kwargs)


# Based off of ``piston.utils.coerce_put_post``. Similarly BSD-licensed.
# And no, the irony is not lost on me.
def convert_post_to_VERB(request, verb):
    """
    Force Django to process the VERB.
    """
    if request.method == verb:
        if hasattr(request, '_post'):
            del(request._post)
            del(request._files)

        try:
            request.method = "POST"
            request._load_post_and_files()
            request.method = verb
        except AttributeError:
            request.META['REQUEST_METHOD'] = 'POST'
            request._load_post_and_files()
            request.META['REQUEST_METHOD'] = verb
        setattr(request, verb, request.POST)

    return request


def convert_post_to_put(request):
    return convert_post_to_VERB(request, verb='PUT')


def convert_post_to_patch(request):
    return convert_post_to_VERB(request, verb='PATCH')<|MERGE_RESOLUTION|>--- conflicted
+++ resolved
@@ -682,7 +682,6 @@
             bundle.obj = self._meta.object_class()
 
         bundle = self.hydrate(bundle)
-
         for field_name, field_object in self.fields.items():
             if field_object.readonly is True:
                 continue
@@ -995,16 +994,16 @@
         """
         related_data = {}
         errors = {}
-        for field_name, field_object in self.fields.items():
-            # Only care about validating if we have data to validate.
-            if getattr(field_object, 'is_related', False) and bundle.data.has_key(field_name) \
-                and isinstance(bundle.data[field_name], dict):
-                resource = field_object.get_related_resource(None)
-                related_data[field_name] = bundle.data.pop(field_name)
-                fbundle = resource.build_bundle(data=related_data[field_name], request=request)
-                field_errors = resource._meta.validation.is_valid(fbundle, request)
-                if field_errors:
-                    errors[field_name] = field_errors
+        # for field_name, field_object in self.fields.items():
+        #     # Only care about validating if we have data to validate.
+        #     if getattr(field_object, 'is_related', False) and bundle.data.has_key(field_name) \
+        #         and isinstance(bundle.data[field_name], dict):
+        #         resource = field_object.get_related_resource(None)
+        #         related_data[field_name] = bundle.data.pop(field_name)
+        #         fbundle = resource.build_bundle(data=related_data[field_name], request=request)
+        #         field_errors = resource._meta.validation.is_valid(fbundle, request)
+        #         if field_errors:
+        #             errors[field_name] = field_errors
 
         errors.update(self._meta.validation.is_valid(bundle, request))
 
@@ -1113,11 +1112,6 @@
             except ImmediateHttpResponse:
                 self.rollback(bundles_seen)
                 raise
-<<<<<<< HEAD
-            self.obj_create(bundle, request=request, **self.remove_api_resource_names(kwargs))
-            bundles_seen.append(bundle)
-=======
->>>>>>> 1dcd4d4a
 
         if not self._meta.always_return_data:
             return http.HttpNoContent()
