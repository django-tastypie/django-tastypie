--- conflicted
+++ resolved
@@ -407,11 +407,7 @@
     self_referential = False
     help_text = 'A related resource. Can be either a URI or set of nested resource data.'
 
-<<<<<<< HEAD
-    def __init__(self, to, attribute, related_name=None, default=NOT_PROVIDED, null=False, blank=False, readonly=False, full=False, unique=False, help_text=None, orm_extra={}, ordering=['pk']):
-=======
-    def __init__(self, to, attribute, related_name=None, default=NOT_PROVIDED, null=False, blank=False, readonly=False, full=False, unique=False, help_text=None, use_in='all', full_list=True, full_detail=True):
->>>>>>> 8ec7577f
+    def __init__(self, to, attribute, related_name=None, default=NOT_PROVIDED, null=False, blank=False, readonly=False, full=False, unique=False, help_text=None, use_in='all', full_list=True, full_detail=True, orm_extra={}, ordering=['pk']):
         """
         Builds the field and prepares it to access to related data.
 
@@ -481,17 +477,14 @@
         self.resource_name = None
         self.unique = unique
         self._to_class = None
-<<<<<<< HEAD
         self.orm_extra = orm_extra
         self.ordering = ordering
-=======
         self.use_in = 'all'
         self.full_list = full_list
         self.full_detail = full_detail
 
         if use_in in ['all', 'detail', 'list'] or callable(use_in):
             self.use_in = use_in
->>>>>>> 8ec7577f
 
         if self.to == 'self':
             self.self_referential = True
@@ -774,20 +767,14 @@
 
     def __init__(self, to, attribute, related_name=None, default=NOT_PROVIDED,
                  null=False, blank=False, readonly=False, full=False,
-<<<<<<< HEAD
-                 unique=False, help_text=None, orm_extra={}, ordering=['pk']):
-        super(ToManyField, self).__init__(
-            to, attribute, related_name=related_name, default=default,
-            null=null, blank=blank, readonly=readonly, full=full,
-            unique=unique, help_text=help_text, orm_extra=orm_extra, ordering=ordering
-=======
-                 unique=False, help_text=None, use_in='all', full_list=True, full_detail=True):
+                 unique=False, help_text=None, use_in='all', full_list=True, full_detail=True,
+                 orm_extra={}, ordering=['pk']):
         super(ToManyField, self).__init__(
             to, attribute, related_name=related_name, default=default,
             null=null, blank=blank, readonly=readonly, full=full,
             unique=unique, help_text=help_text, use_in=use_in,
-            full_list=full_list, full_detail=full_detail
->>>>>>> 8ec7577f
+            full_list=full_list, full_detail=full_detail,
+            orm_extra=orm_extra, ordering=ordering
         )
         self.m2m_bundles = []
 
