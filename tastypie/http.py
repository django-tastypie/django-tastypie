--- conflicted
+++ resolved
@@ -9,14 +9,6 @@
 
     def __init__(self, *args, **kwargs):
         location = kwargs.pop('location', '')
-
-<<<<<<< HEAD
-        if 'location' in kwargs:
-            location = kwargs['location']
-            del(kwargs['location'])
-
-=======
->>>>>>> 4adf1180
         super(HttpCreated, self).__init__(*args, **kwargs)
         self['Location'] = location
 
