import base64
from hashlib import sha1
import hmac
import time
import uuid
import warnings

from django.conf import settings
from django.contrib.auth import authenticate
from django.core.exceptions import ImproperlyConfigured

from django.utils.translation import gettext as _

from urllib.parse import urlparse

from tastypie.compat import (
    get_user_model, get_username_field, compare_sanitized_tokens, InvalidTokenFormat, check_token_format
)
from tastypie.http import HttpUnauthorized

try:
    import python_digest
except ImportError:
    python_digest = None

try:
    import oauth2
except ImportError:
    oauth2 = None

try:
    import oauth_provider
except ImportError:
    oauth_provider = None


def same_origin(url1, url2):
    """
    Checks if two URLs are 'same-origin'
    """
    PROTOCOL_TO_PORT = {
        'http': 80,
        'https': 443,
    }
    p1, p2 = urlparse(url1), urlparse(url2)
    try:
        o1 = (p1.scheme, p1.hostname, p1.port or PROTOCOL_TO_PORT[p1.scheme])
        o2 = (p2.scheme, p2.hostname, p2.port or PROTOCOL_TO_PORT[p2.scheme])
        return o1 == o2
    except (ValueError, KeyError):
        return False


class Authentication(object):
    """
    A simple base class to establish the protocol for auth.

    By default, this indicates the user is always authenticated.
    """
    auth_type = 'none'

    def __init__(self, require_active=True):
        self.require_active = require_active

    def get_authorization_data(self, request):
        """
        Verifies that the HTTP Authorization header has the right auth type
        (matches self.auth_type) and returns the auth data.

        Raises ValueError when data could not be extracted.
        """
        authorization = request.META.get('HTTP_AUTHORIZATION', '')

        if not authorization:
            raise ValueError('Authorization header missing or empty.')

        try:
            auth_type, data = authorization.split(' ', 1)
        except ValueError:
            raise ValueError('Authorization header must have a space separating auth_type and data.')

        if auth_type.lower() != self.auth_type:
            raise ValueError('auth_type is not "%s".' % self.auth_type)

        return data

    def is_authenticated(self, request, **kwargs):
        """
        Identifies if the user is authenticated to continue or not.

        Should return either ``True`` if allowed, ``False`` if not or an
        ``HttpResponse`` if you need something custom.
        """
        return True

    def get_identifier(self, request):
        """
        Provides a unique string identifier for the requestor.

        This implementation returns a combination of IP address and hostname.
        """
        return "%s_%s" % (request.META.get('REMOTE_ADDR', 'noaddr'), request.META.get('REMOTE_HOST', 'nohost'))

    def check_active(self, user):
        """
        Ensures the user has an active account.

        Optimized for the ``django.contrib.auth.models.User`` case.
        """
        if not self.require_active:
            # Ignore & move on.
            return True

        return user.is_active


class BasicAuthentication(Authentication):
    """
    Handles HTTP Basic auth against a specific auth backend if provided,
    or against all configured authentication backends using the
    ``authenticate`` method from ``django.contrib.auth``.

    Optional keyword arguments:

    ``backend``
        If specified, use a specific ``django.contrib.auth`` backend instead
        of checking all backends specified in the ``AUTHENTICATION_BACKENDS``
        setting.
    ``realm``
        The realm to use in the ``HttpUnauthorized`` response.  Default:
        ``django-tastypie``.
    """
    auth_type = 'basic'

    def __init__(self, backend=None, realm='django-tastypie', **kwargs):
        super(BasicAuthentication, self).__init__(**kwargs)
        self.backend = backend
        self.realm = realm

    def _unauthorized(self):
        response = HttpUnauthorized()
        # FIXME: Sanitize realm.
        response['WWW-Authenticate'] = 'Basic Realm="%s"' % self.realm
        return response

    def extract_credentials(self, request):
        data = self.get_authorization_data(request)
        data = base64.b64decode(data).decode('utf-8')
        username, password = data.split(':', 1)

        return username, password

    def is_authenticated(self, request, **kwargs):
        """
        Checks a user's basic auth credentials against the current
        Django auth backend.

        Should return either ``True`` if allowed, ``False`` if not or an
        ``HttpResponse`` if you need something custom.
        """
        try:
            username, password = self.extract_credentials(request)
        except ValueError:
            return self._unauthorized()

        if not username or not password:
            return self._unauthorized()

        if self.backend:
            user = self.backend.authenticate(
                username=username,
                password=password
            )
        else:
            if not self.require_active and 'django.contrib.auth.backends.ModelBackend' in settings.AUTHENTICATION_BACKENDS:
                warnings.warn("Authenticating inactive users via ModelUserBackend not supported for Django >= 1.10")
            user = authenticate(username=username, password=password)

        if user is None:
            return self._unauthorized()

        # Kept for backwards-compatibility with Django < 1.10
        if not self.check_active(user):
            return False

        request.user = user
        return True

    def get_identifier(self, request):
        """
        Provides a unique string identifier for the requestor.

        This implementation returns the user's basic auth username.
        """
        try:
            username = self.extract_credentials(request)[0]
        except ValueError:
            username = ''
        return username or 'nouser'


class ApiKeyAuthentication(Authentication):
    """
    Handles API key auth, in which a user provides a username & API key.

    Uses the ``ApiKey`` model that ships with tastypie. If you wish to use
    a different model, override the ``get_key`` method to perform the key check
    as suits your needs.
    """
    auth_type = 'apikey'

    def _unauthorized(self):
        return HttpUnauthorized()

    def extract_credentials(self, request):
        try:
            data = self.get_authorization_data(request)
        except ValueError:
            username = request.GET.get('username') or request.POST.get('username')
            api_key = request.GET.get('api_key') or request.POST.get('api_key')
        else:
            username, api_key = data.split(':', 1)

        return username, api_key

    def is_authenticated(self, request, **kwargs):
        """
        Finds the user and checks their API key.

        Should return either ``True`` if allowed, ``False`` if not or an
        ``HttpResponse`` if you need something custom.
        """
        try:
            username, api_key = self.extract_credentials(request)
        except ValueError:
            return self._unauthorized()

        if not username or not api_key:
            return self._unauthorized()

        username_field = get_username_field()
        User = get_user_model()

        lookup_kwargs = {username_field: username}
        try:
            user = User.objects.select_related('api_key').get(**lookup_kwargs)
        except (User.DoesNotExist, User.MultipleObjectsReturned):
            return self._unauthorized()

        if not self.check_active(user):
            return False

        key_auth_check = self.get_key(user, api_key)
        if key_auth_check and not isinstance(key_auth_check, HttpUnauthorized):
            request.user = user

        return key_auth_check

    def get_key(self, user, api_key):
        """
        Attempts to find the API key for the user. Uses ``ApiKey`` by default
        but can be overridden.
        """
        from tastypie.models import ApiKey

        try:
            if user.api_key.key != api_key:
                return self._unauthorized()
        except ApiKey.DoesNotExist:
            return self._unauthorized()

        return True

    def get_identifier(self, request):
        """
        Provides a unique string identifier for the requestor.

        This implementation returns the user's username.
        """
        try:
            username = self.extract_credentials(request)[0]
        except ValueError:
            username = ''
        return username or 'nouser'


class SessionAuthentication(Authentication):
    """
    An authentication mechanism that piggy-backs on Django sessions.

    This is useful when the API is talking to Javascript on the same site.
    Relies on the user being logged in through the standard Django login
    setup.

    Requires a valid CSRF token.
    """

    def is_authenticated(self, request, **kwargs):
        """
        Checks to make sure the user is logged in & has a Django session.
        """
        # Cargo-culted from Django 1.3/1.4's ``django/middleware/csrf.py``.
        # We can't just use what's there, since the return values will be
        # wrong.
        # We also can't risk accessing ``request.POST``, which will break with
        # the serialized bodies.

        if request.method in ('GET', 'HEAD', 'OPTIONS', 'TRACE'):
            return request.user.is_authenticated

        if getattr(request, '_dont_enforce_csrf_checks', False):
            return request.user.is_authenticated
        csrf_token = request.COOKIES.get(settings.CSRF_COOKIE_NAME, '')

<<<<<<< HEAD
        csrf_token = check_token_format(csrf_token)
=======
        try:
            csrf_token = check_token_format(csrf_token)
        except InvalidTokenFormat:
            return False
>>>>>>> 88e02183

        if request.is_secure():
            referer = request.META.get('HTTP_REFERER')

            if referer is None:
                return False

            good_referer = 'https://%s/' % request.get_host()

            if not same_origin(referer, good_referer):
                return False

        request_csrf_token = request.META.get('HTTP_X_CSRFTOKEN', '')
        try:
            request_csrf_token = check_token_format(request_csrf_token)
        except InvalidTokenFormat:
            return False

        try:
            if not compare_sanitized_tokens(request_csrf_token, csrf_token):
                return False
        except AssertionError:
            return False

        return request.user.is_authenticated

    def get_identifier(self, request):
        """
        Provides a unique string identifier for the requestor.

        This implementation returns the user's username.
        """

        return getattr(request.user, get_username_field())


class DigestAuthentication(Authentication):
    """
    Handles HTTP Digest auth against a specific auth backend if provided,
    or against all configured authentication backends using the
    ``authenticate`` method from ``django.contrib.auth``. However, instead of
    the user's password, their API key should be used.

    Optional keyword arguments:

    ``backend``
        If specified, use a specific ``django.contrib.auth`` backend instead
        of checking all backends specified in the ``AUTHENTICATION_BACKENDS``
        setting.
    ``realm``
        The realm to use in the ``HttpUnauthorized`` response.  Default:
        ``django-tastypie``.
    """
    auth_type = 'digest'

    def __init__(self, backend=None, realm='django-tastypie', **kwargs):
        super(DigestAuthentication, self).__init__(**kwargs)
        self.backend = backend
        self.realm = realm

        if python_digest is None:
            raise ImproperlyConfigured(
                "The 'python_digest' package could not be imported. It is required for use with the 'DigestAuthentication' class.")

    def _unauthorized(self):
        response = HttpUnauthorized()
        new_uuid = uuid.uuid4()
        opaque = hmac.new(str(new_uuid).encode('utf-8'), digestmod=sha1).hexdigest()
        response['WWW-Authenticate'] = python_digest.build_digest_challenge(
            timestamp=time.time(),
            secret=settings.SECRET_KEY,
            realm=self.realm,
            opaque=opaque,
            stale=False
        )
        return response

    def is_authenticated(self, request, **kwargs):
        """
        Finds the user and checks their API key.

        Should return either ``True`` if allowed, ``False`` if not or an
        ``HttpResponse`` if you need something custom.
        """
        try:
            self.get_authorization_data(request)
        except ValueError:
            return self._unauthorized()

        digest_response = python_digest.parse_digest_credentials(request.META['HTTP_AUTHORIZATION'])

        # FIXME: Should the nonce be per-user?
        if not python_digest.validate_nonce(digest_response.nonce, settings.SECRET_KEY):
            return self._unauthorized()

        user = self.get_user(digest_response.username)
        api_key = self.get_key(user)

        if user is False or api_key is False:
            return self._unauthorized()

        expected = python_digest.calculate_request_digest(
            request.method,
            python_digest.calculate_partial_digest(digest_response.username, self.realm, api_key),
            digest_response)

        if not digest_response.response == expected:
            return self._unauthorized()

        if not self.check_active(user):
            return False

        request.user = user
        return True

    def get_user(self, username):
        username_field = get_username_field()
        User = get_user_model()

        try:
            lookup_kwargs = {username_field: username}
            user = User.objects.get(**lookup_kwargs)
        except (User.DoesNotExist, User.MultipleObjectsReturned):
            return False

        return user

    def get_key(self, user):
        """
        Attempts to find the API key for the user. Uses ``ApiKey`` by default
        but can be overridden.

        Note that this behaves differently than the ``ApiKeyAuthentication``
        method of the same name.
        """
        from tastypie.models import ApiKey

        try:
            key = ApiKey.objects.get(user=user)
        except ApiKey.DoesNotExist:
            return False

        return key.key

    def get_identifier(self, request):
        """
        Provides a unique string identifier for the requestor.

        This implementation returns the user's username.
        """
        if hasattr(request, 'user'):
            if hasattr(request.user, 'username'):
                return request.user.username

        return 'nouser'


class OAuthAuthentication(Authentication):
    """
    Handles OAuth, which checks a user's credentials against a separate service.
    Currently verifies against OAuth 1.0a services.

    This does *NOT* provide OAuth authentication in your API, strictly
    consumption.
    """

    def __init__(self, **kwargs):
        super(OAuthAuthentication, self).__init__(**kwargs)

        if oauth2 is None:
            raise ImproperlyConfigured(
                "The 'python-oauth2' package could not be imported. It is required for use with the 'OAuthAuthentication' class.")

        if oauth_provider is None:
            raise ImproperlyConfigured(
                "The 'django-oauth-plus' package could not be imported. It is required for use with the 'OAuthAuthentication' class.")

    def is_authenticated(self, request, **kwargs):
        from oauth_provider.store import store

        if self.is_valid_request(request):
            oauth_request = oauth_provider.utils.get_oauth_request(request)
            consumer = store.get_consumer(request, oauth_request, oauth_request.get_parameter('oauth_consumer_key'))

            try:
                token = store.get_access_token(request, oauth_request, consumer,
                                               oauth_request.get_parameter('oauth_token'))
            except oauth_provider.store.InvalidTokenError:
                return oauth_provider.utils.send_oauth_error(
                    oauth2.Error(_('Invalid access token: %s') % oauth_request.get_parameter('oauth_token')))

            try:
                self.validate_token(request, consumer, token)
            except oauth2.Error as e:
                return oauth_provider.utils.send_oauth_error(e)

            if consumer and token:
                user = store.get_user_for_access_token(request, oauth_request, token)
                if not self.check_active(user):
                    return False

                request.user = user
                return True

            return oauth_provider.utils.send_oauth_error(
                oauth2.Error(_('You are not allowed to access this resource.')))

        return oauth_provider.utils.send_oauth_error(oauth2.Error(_('Invalid request parameters.')))

    def is_in(self, params):
        """
        Checks to ensure that all the OAuth parameter names are in the
        provided ``params``.
        """
        from oauth_provider.consts import OAUTH_PARAMETERS_NAMES

        for param_name in OAUTH_PARAMETERS_NAMES:
            if param_name not in params:
                return False

        return True

    def is_valid_request(self, request):
        """
        Checks whether the required parameters are either in the HTTP
        ``Authorization`` header sent by some clients (the preferred method
        according to OAuth spec) or fall back to ``GET/POST``.
        """
        auth_params = request.META.get("HTTP_AUTHORIZATION", [])
        return (self.is_in(auth_params)
                or self.is_in(request.POST)
                or self.is_in(request.GET))

    def validate_token(self, request, consumer, token):
        oauth_server, oauth_request = oauth_provider.utils.initialize_server_request(request)
        return oauth_server.verify_request(oauth_request, consumer, token)


class MultiAuthentication(object):
    """
    An authentication backend that tries a number of backends in order.
    """

    def __init__(self, *backends, **kwargs):
        super(MultiAuthentication, self).__init__(**kwargs)
        self.backends = backends

    def is_authenticated(self, request, **kwargs):
        """
        Identifies if the user is authenticated to continue or not.

        Should return either ``True`` if allowed, ``False`` if not or an
        ``HttpResponse`` if you need something custom.
        """
        unauthorized = False

        for backend in self.backends:
            check = backend.is_authenticated(request, **kwargs)

            if check:
                if isinstance(check, HttpUnauthorized):
                    unauthorized = unauthorized or check
                else:
                    request._authentication_backend = backend
                    return check

        return unauthorized

    def get_identifier(self, request):
        """
        Provides a unique string identifier for the requestor.

        This implementation returns a combination of IP address and hostname.
        """
        try:
            return request._authentication_backend.get_identifier(request)
        except AttributeError:
            return 'nouser'<|MERGE_RESOLUTION|>--- conflicted
+++ resolved
@@ -312,14 +312,10 @@
             return request.user.is_authenticated
         csrf_token = request.COOKIES.get(settings.CSRF_COOKIE_NAME, '')
 
-<<<<<<< HEAD
-        csrf_token = check_token_format(csrf_token)
-=======
         try:
             csrf_token = check_token_format(csrf_token)
         except InvalidTokenFormat:
             return False
->>>>>>> 88e02183
 
         if request.is_secure():
             referer = request.META.get('HTTP_REFERER')
