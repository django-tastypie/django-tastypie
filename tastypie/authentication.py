--- conflicted
+++ resolved
@@ -195,12 +195,8 @@
 
         This implementation returns the user's username.
         """
-<<<<<<< HEAD
-        return request.GET.get('username') or request.POST.get('username') or 'nouser'
-=======
         username, api_key = self.extract_credentials(request)
         return username or 'nouser'
->>>>>>> 600a033b
 
 
 class DigestAuthentication(Authentication):
@@ -315,7 +311,74 @@
         return 'nouser'
 
 
-<<<<<<< HEAD
+class OAuthAuthentication(Authentication):
+    """
+    Handles OAuth, which checks a user's credentials against a separate service.
+    Currently verifies against OAuth 1.0a services.
+
+    This does *NOT* provide OAuth authentication in your API, strictly
+    consumption.
+    """
+    def __init__(self):
+        super(OAuthAuthentication, self).__init__()
+
+        if oauth2 is None:
+            raise ImproperlyConfigured("The 'python-oauth2' package could not be imported. It is required for use with the 'OAuthAuthentication' class.")
+
+        if oauth_provider is None:
+            raise ImproperlyConfigured("The 'django-oauth-plus' package could not be imported. It is required for use with the 'OAuthAuthentication' class.")
+
+    def is_authenticated(self, request, **kwargs):
+        from oauth_provider.store import store, InvalidTokenError
+
+        if self.is_valid_request(request):
+            oauth_request = oauth_provider.utils.get_oauth_request(request)
+            consumer = store.get_consumer(request, oauth_request, oauth_request.get_parameter('oauth_consumer_key'))
+
+            try:
+                token = store.get_access_token(request, oauth_request, consumer, oauth_request.get_parameter('oauth_token'))
+            except oauth_provider.store.InvalidTokenError:
+                return oauth_provider.utils.send_oauth_error(oauth2.Error(_('Invalid access token: %s') % oauth_request.get_parameter('oauth_token')))
+
+            try:
+                self.validate_token(request, consumer, token)
+            except oauth2.Error, e:
+                return oauth_provider.utils.send_oauth_error(e)
+
+            if consumer and token:
+                request.user = token.user
+                return True
+
+            return oauth_provider.utils.send_oauth_error(oauth2.Error(_('You are not allowed to access this resource.')))
+
+        return oauth_provider.utils.send_oauth_error(oauth2.Error(_('Invalid request parameters.')))
+
+    def is_in(self, params):
+        """
+        Checks to ensure that all the OAuth parameter names are in the
+        provided ``params``.
+        """
+        from oauth_provider.consts import OAUTH_PARAMETERS_NAMES
+        for param_name in OAUTH_PARAMETERS_NAMES:
+            if param_name not in params:
+                return False
+
+        return True
+
+    def is_valid_request(self, request):
+        """
+        Checks whether the required parameters are either in the HTTP
+        ``Authorization`` header sent by some clients (the preferred method
+        according to OAuth spec) or fall back to ``GET/POST``.
+        """
+        auth_params = request.META.get("HTTP_AUTHORIZATION", [])
+        return self.is_in(auth_params) or self.is_in(request.REQUEST)
+
+    def validate_token(self, request, consumer, token):
+        oauth_server, oauth_request = oauth_provider.utils.initialize_server_request(request)
+        return oauth_server.verify_request(oauth_request, consumer, token)
+
+
 class MultiAuthentication(object):
     """
     An authentication backend that tries a number of backends in order.
@@ -350,73 +413,4 @@
         try:
             return request._authentication_backend.get_identifier(request)
         except AttributeError:
-            return 'nouser'
-            
-=======
-class OAuthAuthentication(Authentication):
-    """
-    Handles OAuth, which checks a user's credentials against a separate service.
-    Currently verifies against OAuth 1.0a services.
-
-    This does *NOT* provide OAuth authentication in your API, strictly
-    consumption.
-    """
-    def __init__(self):
-        super(OAuthAuthentication, self).__init__()
-
-        if oauth2 is None:
-            raise ImproperlyConfigured("The 'python-oauth2' package could not be imported. It is required for use with the 'OAuthAuthentication' class.")
-
-        if oauth_provider is None:
-            raise ImproperlyConfigured("The 'django-oauth-plus' package could not be imported. It is required for use with the 'OAuthAuthentication' class.")
-
-    def is_authenticated(self, request, **kwargs):
-        from oauth_provider.store import store, InvalidTokenError
-
-        if self.is_valid_request(request):
-            oauth_request = oauth_provider.utils.get_oauth_request(request)
-            consumer = store.get_consumer(request, oauth_request, oauth_request.get_parameter('oauth_consumer_key'))
-
-            try:
-                token = store.get_access_token(request, oauth_request, consumer, oauth_request.get_parameter('oauth_token'))
-            except oauth_provider.store.InvalidTokenError:
-                return oauth_provider.utils.send_oauth_error(oauth2.Error(_('Invalid access token: %s') % oauth_request.get_parameter('oauth_token')))
-
-            try:
-                self.validate_token(request, consumer, token)
-            except oauth2.Error, e:
-                return oauth_provider.utils.send_oauth_error(e)
-
-            if consumer and token:
-                request.user = token.user
-                return True
-
-            return oauth_provider.utils.send_oauth_error(oauth2.Error(_('You are not allowed to access this resource.')))
-
-        return oauth_provider.utils.send_oauth_error(oauth2.Error(_('Invalid request parameters.')))
-
-    def is_in(self, params):
-        """
-        Checks to ensure that all the OAuth parameter names are in the
-        provided ``params``.
-        """
-        from oauth_provider.consts import OAUTH_PARAMETERS_NAMES
-        for param_name in OAUTH_PARAMETERS_NAMES:
-            if param_name not in params:
-                return False
-
-        return True
-
-    def is_valid_request(self, request):
-        """
-        Checks whether the required parameters are either in the HTTP
-        ``Authorization`` header sent by some clients (the preferred method
-        according to OAuth spec) or fall back to ``GET/POST``.
-        """
-        auth_params = request.META.get("HTTP_AUTHORIZATION", [])
-        return self.is_in(auth_params) or self.is_in(request.REQUEST)
-
-    def validate_token(self, request, consumer, token):
-        oauth_server, oauth_request = oauth_provider.utils.initialize_server_request(request)
-        return oauth_server.verify_request(oauth_request, consumer, token)
->>>>>>> 600a033b
+            return 'nouser'