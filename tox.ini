--- conflicted
+++ resolved
@@ -1,14 +1,7 @@
 [tox]
 envlist =
-<<<<<<< HEAD
-    py{34}-djdev,
-    py{34,27}-dj111,
-    py{34,27}-dj18,
-    py{34,27}-docs,
-=======
-    py{27,34,35}-dj{18,19,110,dev}
+    py{27,34,35}-dj{18,111,dev}
     py{27,34,35}-docs,
->>>>>>> d5d2c6ec
     py27-flake8,
     py27-flake8-strict
 
@@ -22,7 +15,6 @@
     PYTHONPATH = {toxinidir}:{toxinidir}/tests
     PYTHONWARNINGS = always
 commands =
-<<<<<<< HEAD
     dj{18,111,dev}: {[testenv]test-executable} test -p '*' core.tests --settings=settings_core
     dj{18,111,dev}: {[testenv]test-executable} test basic.tests --settings=settings_basic
     dj{18,111,dev}: {[testenv]test-executable} test related_resource.tests --settings=settings_related
@@ -34,19 +26,6 @@
     dj{18,111,dev}: {[testenv]test-executable} test slashless.tests --settings=settings_slashless
     dj{18,111,dev}: {[testenv]test-executable} test validation.tests --settings=settings_validation
     dj{18,111,dev}: {[testenv]test-executable} test gis.tests --settings=settings_gis_spatialite
-=======
-    dj{18,19,110,dev}: {[testenv]test-executable} test -p '*' core.tests --settings=settings_core
-    dj{18,19,110,dev}: {[testenv]test-executable} test basic.tests --settings=settings_basic
-    dj{18,19,110,dev}: {[testenv]test-executable} test related_resource.tests --settings=settings_related
-    dj{18,19,110,dev}: {[testenv]test-executable} test alphanumeric.tests --settings=settings_alphanumeric
-    dj{18,19,110,dev}: {[testenv]test-executable} test authorization.tests --settings=settings_authorization
-    dj{18,19,110,dev}: {[testenv]test-executable} test content_gfk.tests --settings=settings_content_gfk
-    dj{18,19,110,dev}: {[testenv]test-executable} test customuser.tests --settings=settings_customuser
-    dj{18,19,110,dev}: {[testenv]test-executable} test namespaced.tests --settings=settings_namespaced
-    dj{18,19,110,dev}: {[testenv]test-executable} test slashless.tests --settings=settings_slashless
-    dj{18,19,110,dev}: {[testenv]test-executable} test validation.tests --settings=settings_validation
-    dj{18,19,110,dev}: {[testenv]test-executable} test gis.tests --settings=settings_gis_spatialite
->>>>>>> d5d2c6ec
 
     docs: sphinx-build -W -b html -d {envtmpdir}/doctrees . {envtmpdir}/html
     docs: sphinx-build -W -b doctest -d {envtmpdir}/doctrees . {envtmpdir}/html
@@ -63,21 +42,12 @@
     dj111: Django>=1.11,<1.12
     djdev: https://github.com/django/django/archive/master.tar.gz
 
-<<<<<<< HEAD
     py27-dj{18,111}: django-oauth-plus==2.2.9
     py27-dj{18,111,dev}: python-digest
     py27-dj{18,111,dev}: oauth2
     py27-dj{18,111,dev}: pysqlite==2.7.0
     py34-dj{18,111,dev}: python3-digest>=1.8b4
     dj{18,111,dev}: -r{toxinidir}/tests/requirements.txt
-=======
-    py27-dj{18,19}: django-oauth-plus==2.2.9
-    py27-dj{18,19,110,dev}: python-digest
-    py27-dj{18,19,110,dev}: oauth2
-    py27-dj{18,19,110,dev}: pysqlite==2.7.0
-    py{34,35}-dj{18,19,110,dev}: python3-digest>=1.8b4
-    dj{18,19,110,dev}: -r{toxinidir}/tests/requirements.txt
->>>>>>> d5d2c6ec
 
     docs: Sphinx
     docs: Django>=1.11,<1.12
