--- conflicted
+++ resolved
@@ -1,18 +1,11 @@
 [tox]
 envlist =
-<<<<<<< HEAD
-    py{3.6,3.7,3.8,3.9,3.10}-dj{2.2,3.2}
-    py{3.8,3.9,3.10}-dj{4.0,4.1,dev}
-    py{3.6,3.7,3.8,3.9,3.10}-docs,
-    py{3.6,3.7,3.8,3.9,3.10}-flake8,
-    py{3.8,3.9,3.10}-flake8-strict
-=======
     py{3.6,3.7,3.8,3.9,3.10}-dj{3.2,}
     py{3.8,3.9,3.10,3.11}-dj{4.0,4.1,4.2,dev}
+    py{3.9,3.10,3.11}-dj{5.0}
     py{3.6,3.7,3.8,3.9,3.10,3.11}-docs,
     py{3.6,3.7,3.8,3.9,3.10,3.11}-flake8,
     py{3.8,3.9,3.10,3.11}-flake8-strict
->>>>>>> 88e02183
 
 skipsdist=True
 
@@ -22,37 +15,20 @@
     PYTHONPATH = {toxinidir}:{toxinidir}/tests
     PYTHONWARNINGS = always
 	TESTEXE = {envbindir}/coverage run --append --source=tastypie,tests {envbindir}/django-admin.py
-<<<<<<< HEAD
-	dj{4.0,4.1,dev}: TESTEXE = {envbindir}/coverage run --append --source=tastypie,tests {envbindir}/django-admin
+	dj{4.0,4.1,4.2,5.0,dev}: TESTEXE = {envbindir}/coverage run --append --source=tastypie,tests {envbindir}/django-admin
 
 commands =
-    dj{2.2,3.2,4.0,4.1,dev}: {env:TESTEXE} test -p '*' core.tests --settings=settings_core
-    dj{2.2,3.2,4.0,4.1,dev}: {env:TESTEXE} test basic.tests --settings=settings_basic
-    dj{2.2,3.2,4.0,4.1,dev}: {env:TESTEXE} test related_resource.tests --settings=settings_related
-    dj{2.2,3.2,4.0,4.1,dev}: {env:TESTEXE} test alphanumeric.tests --settings=settings_alphanumeric
-    dj{2.2,3.2,4.0,4.1,dev}: {env:TESTEXE} test authorization.tests --settings=settings_authorization
-    dj{2.2,3.2,4.0,4.1,dev}: {env:TESTEXE} test content_gfk.tests --settings=settings_content_gfk
-    dj{2.2,3.2,4.0,4.1,dev}: {env:TESTEXE} test customuser.tests --settings=settings_customuser
-    dj{2.2,3.2,4.0,4.1,dev}: {env:TESTEXE} test namespaced.tests --settings=settings_namespaced
-    dj{2.2,3.2,4.0,4.1,dev}: {env:TESTEXE} test slashless.tests --settings=settings_slashless
-    dj{2.2,3.2,4.0,4.1,dev}: {env:TESTEXE} test validation.tests --settings=settings_validation
-    dj{2.2,3.2,4.0,4.1,dev}: {env:TESTEXE} test gis.tests --settings=settings_gis_spatialite
-=======
-	dj{4.0,4.1,4.2,dev}: TESTEXE = {envbindir}/coverage run --append --source=tastypie,tests {envbindir}/django-admin
-
-commands =
-    dj{3.2,4.0,4.1,4.2,dev}: {env:TESTEXE} test -p '*' core.tests --settings=settings_core
-    dj{3.2,4.0,4.1,4.2,dev}: {env:TESTEXE} test basic.tests --settings=settings_basic
-    dj{3.2,4.0,4.1,4.2,dev}: {env:TESTEXE} test related_resource.tests --settings=settings_related
-    dj{3.2,4.0,4.1,4.2,dev}: {env:TESTEXE} test alphanumeric.tests --settings=settings_alphanumeric
-    dj{3.2,4.0,4.1,4.2,dev}: {env:TESTEXE} test authorization.tests --settings=settings_authorization
-    dj{3.2,4.0,4.1,4.2,dev}: {env:TESTEXE} test content_gfk.tests --settings=settings_content_gfk
-    dj{3.2,4.0,4.1,4.2,dev}: {env:TESTEXE} test customuser.tests --settings=settings_customuser
-    dj{3.2,4.0,4.1,4.2,dev}: {env:TESTEXE} test namespaced.tests --settings=settings_namespaced
-    dj{3.2,4.0,4.1,4.2,dev}: {env:TESTEXE} test slashless.tests --settings=settings_slashless
-    dj{3.2,4.0,4.1,4.2,dev}: {env:TESTEXE} test validation.tests --settings=settings_validation
-    dj{3.2,4.0,4.1,4.2,dev}: {env:TESTEXE} test gis.tests --settings=settings_gis_spatialite
->>>>>>> 88e02183
+    dj{3.2,4.0,4.1,4.2,5.0,dev}: {env:TESTEXE} test -p '*' core.tests --settings=settings_core
+    dj{3.2,4.0,4.1,4.2,5.0,dev}: {env:TESTEXE} test basic.tests --settings=settings_basic
+    dj{3.2,4.0,4.1,4.2,5.0,dev}: {env:TESTEXE} test related_resource.tests --settings=settings_related
+    dj{3.2,4.0,4.1,4.2,5.0,dev}: {env:TESTEXE} test alphanumeric.tests --settings=settings_alphanumeric
+    dj{3.2,4.0,4.1,4.2,5.0,dev}: {env:TESTEXE} test authorization.tests --settings=settings_authorization
+    dj{3.2,4.0,4.1,4.2,5.0,dev}: {env:TESTEXE} test content_gfk.tests --settings=settings_content_gfk
+    dj{3.2,4.0,4.1,4.2,5.0,dev}: {env:TESTEXE} test customuser.tests --settings=settings_customuser
+    dj{3.2,4.0,4.1,4.2,5.0,dev}: {env:TESTEXE} test namespaced.tests --settings=settings_namespaced
+    dj{3.2,4.0,4.1,4.2,5.0,dev}: {env:TESTEXE} test slashless.tests --settings=settings_slashless
+    dj{3.2,4.0,4.1,4.2,5.0,dev}: {env:TESTEXE} test validation.tests --settings=settings_validation
+    dj{3.2,4.0,4.1,4.2,5.0,dev}: {env:TESTEXE} test gis.tests --settings=settings_gis_spatialite
 
     docs: sphinx-build -W -b html -d {envtmpdir}/doctrees . {envtmpdir}/html
     docs: sphinx-build -W -b doctest -d {envtmpdir}/doctrees . {envtmpdir}/html
@@ -71,25 +47,17 @@
     dj3.2: Django>=3.2,<3.3
     dj4.0: Django>=4.0,<4.1
     dj4.1: Django>=4.1,<4.2
-<<<<<<< HEAD
-    djdev: https://github.com/django/django/archive/refs/heads/main.zip
-
-    dj{2.2,3.2,4.0,4.1,dev}: python3-digest>=1.8b4
-    dj{2.2,3.2,4.0,4.1,dev}: -r{toxinidir}/tests/requirements.txt
-
-    py{3.6,3.7}-docs: Django~=2.2
-    py{3.8,3.9,3.10}-docs: Django<4.2
-=======
     dj4.2: Django>=4.2,<4.3
+    dj5.0: Django>=5.0,<5.1
     djdev: https://github.com/django/django/archive/refs/heads/main.zip
 
     dj{3.2,4.0,4.1,4.2,dev}: python3-digest>=1.8b4
-    dj{3.2,4.0,4.1,4.2,dev}: -r{toxinidir}/tests/requirements.txt
-    dj{3.2,4.0,4.1,4.2,dev}: -r{toxinidir}/requirements.txt
+    dj{3.2,4.0,4.1,4.2,5.0,dev}: -r{toxinidir}/tests/requirements.txt
+    dj{3.2,4.0,4.1,4.2,5.0,dev}: -r{toxinidir}/requirements.txt
 
     py{3.6,3.7}-docs: Django~=3.2
     py{3.8,3.9,3.10,3.11}-docs: Django<4.3
->>>>>>> 88e02183
+    py{3.9,3.10,3.11}-docs: Django~=5.0
     docs: Sphinx
     docs: mock
     docs: sphinx_rtd_theme
