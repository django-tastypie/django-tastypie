Primary authors:

* Daniel Lindsley
* Cody Soyland
* Matt Croydon
* Josh Bohde
* Issac Kelly

Contributors:

* mdornseif for various patches
* Jeff Triplett (jefftriplett) for various reports/patches.
* Christian Klein (cklein) for the work on alphanumeric PK support.
* Charles Leifer (coleifer) for a patch related to nullable OneToOneFields.
* Sean Bleier (sebleier) for a patch that prevents error hiding on delete.
* Chris Adams (acdha) for documentation fixes & other patches.
* jonozzz for a patch regarding Paginator optimizations & a patch to multiple sort_by parameters.
* David Guaraglia (dguaraglia) for the requirements file & a patch to limits.
* whiteblack for a patch to Meta inheritance.
* Travis Cline (traviscline) for patches regarding URLconf namespacing & pagination.
* Jannis Leidel (jezdez) for patches regarding the ApiKey model, an admin inline and Django 1.4's timezone support.
* Malcolm Tredinnick (malcolmt) for documentation corrections.
* Vincent Driessen (nvie) for FileField related patches.
* Christopher Grebs (EnTeQuAk) for various patches.
* Roman Bogorodskiy (novel) for documentation fixes.
* D. Hageman (dhageman) for a patch adding default values to RelatedFields.
* James Hsiao (thepeopleseason) for finishing the DigestAuthentication bits.
* jesperp for a patch adding TimeField.
* Marcel van den Elst (MacMaru) for testing regarding ``blank=True``.
* ulmus for a cookbook example.
* Jason Kraus (zbyte64) for a patch related to script prefix.
* Timothée Peignier (cyberdelia) for various patches.
* Chris Beaven (SmileyChris) for a documentation patch.
* Evan Borgstrom (fatbox) for a documentation patch.
* Madis V (madisvain) for a README patch.
* Ed Summers (edsu) for a setup.py patch.
* Sébastien Fievet (zyegfryed) for the initial OAuth implementation.
* Jacob Kaplan-Moss (jacobkm) for the PATCH patch.
* jorgeecardona for a patch in renaming the ``objects`` name of the response.
* vbabiy for a patch on improved use of ``bundle.request`` & related resource validation.
* philipn (Philip Neustrom) for GeoDjango integration.
* dgerzo (Daniel Gerzo) for GeoDjango integration, work on PATCH and related fields, improving the ``run_all_tests.sh`` script & several smaller patches..
* ipmb (Peter Baumgartner) for a patch regarding the order of object saves.
* easel for a documentation patch on failing syncdbs.
* gaftech (Gabriel) for a patch regarding the ``__in`` filter syntax.
* Christopher Groskopf (onyxfish) for a patch regarding PATCH & ``always_return_data``.
* dericcrago (Deric Crago) for documentation patches.
* gwrtheyrn (Danilo Bargen) for a documentation patch.
* panta (Marco Pantaleoni) for a patch to ``setup.py``.
* pelme (Andreas Pelme) for a patch involving re-raising exceptions during testing.
* Rue La La for funding the development & documentation on the testing bits.
* Aaron Elliot Ross for a patch to invalid pagination.
* Randall Degges for patch_list method documentation patch.
* Alexis Svinartchouk (zvin) for patching field type fix for AutoFields.
* Mike W (mik3y) for a cookbook entry on pretty-printed JSON serialization & converting 'objects' to Meta.collection_name.
* Taylor Mitchell (tmitchell) for finding and patching a bug in the paginator query encoding.
* D.B. Tsai (dbtsai) & DuJour for funding:
    * The work to make non-pk URIs work better
* Ryan West (ryanisnan) for finding and patching a bug in patch_list where requests were not included in the bundle.
* Julien Bouquillon (revolunet) for authentication and authorization docs fixes.
* Andrey Voronov (eyvoro) for fixing a typo in the AUTHORS file.
* D.B. Tsai (dbtsai) for a fix relating to ``detail_uri_kwargs``.
* maraujop for a patch adding to ``X-HTTP-Method-Override`` support.
* Donald Stufft (dstufft) for patching ToOneField callable attributes & for bumping the dateutil reqs.
* Vladimir Volodin (vvolodin) for patching ToManyField callable attributes.
* Mike Urbanski (mcu) for patching ``Paginator.get_limit``.
* Jason Brownbridge (jbrownbridge) for patching multiple ``offset/limit`` params appearing in pagination URIs.
* Mitar for compatability patches with django-tastypie-mongoengine
* Jeremy Dunck (jdunck) for a patch adding an index to ``ApiKey``.
<<<<<<< HEAD
* Wes Winham (winhamwr) for a documentation patch.
* Andrew Austin (andrewaustin) for triaging, verifying and patching several tickets.
* Numan Sachwani (numan) and Curtis Maloney (funkybob) for patch which allows fields to be omitted from list/detail form of resources.
* Anton V. Yanchenko (simplylizz) for reporting and providing a patch for a security vulnerability involving ``MultiAuthentication`` and ``ApiKeyAuthentication``
* Cristiano Lopes (cristiano2lopes) for minor bug fix in feature that allows fields to be omitted from list/detail form of resources.
* Andrew McCloud (amccloud) for a patch improving integration with error logging tools by dispatching Django's got_request_exception when appropriate
* Vitaly Babiy (vbabiy) form validation, and django 1.5 support.
* Nathaniel Tucker (ntucker) django 1.5 support.
* Soren Hansen (sorenh) Fixing tests for django 1.3.
* Matt DeBoard (mattdeboard) for a patch to optionally set ``abstract = True`` on the ApiKey model.
* Paul Grau (graup) Addition of iso-8601-strict to available TASTYPIE_DATETIME_FORMATTING.
* Eric Plumb (professorplumb) for fixing the nested resource example in the cookbook.
* Willem Bult (willembult) for fixing a bug with updating updating foreign key resources during create.
* Yuri Govorushchenko (metametadata) for enhancing documentation on how to convert list of resources into JSON within a django template.
* Revolution Systems & The Python Software Foundation for funding a significant portion of the port to Python 3!
* tunix for a patch related to Tastypie's timezone-aware dates.
* Steven Davidson (damycra) for a documentation patch.
* Harish Srinivas for a minor bug fix that raises an exception if a given related resource is none.

=======
* Miguel Carranza (MiguelCarranza) for patching 'filter_value_to_python' to support __in filters in kwargs.
>>>>>>> 6fbe076b

Thanks to Tav for providing validate_jsonp.py, placed in public domain.

Thanks to various contributors of the Django test server patch, borrowed from
http://code.djangoproject.com/ticket/2879 and placed in tests/testcases.py.<|MERGE_RESOLUTION|>--- conflicted
+++ resolved
@@ -67,7 +67,6 @@
 * Jason Brownbridge (jbrownbridge) for patching multiple ``offset/limit`` params appearing in pagination URIs.
 * Mitar for compatability patches with django-tastypie-mongoengine
 * Jeremy Dunck (jdunck) for a patch adding an index to ``ApiKey``.
-<<<<<<< HEAD
 * Wes Winham (winhamwr) for a documentation patch.
 * Andrew Austin (andrewaustin) for triaging, verifying and patching several tickets.
 * Numan Sachwani (numan) and Curtis Maloney (funkybob) for patch which allows fields to be omitted from list/detail form of resources.
@@ -86,10 +85,7 @@
 * tunix for a patch related to Tastypie's timezone-aware dates.
 * Steven Davidson (damycra) for a documentation patch.
 * Harish Srinivas for a minor bug fix that raises an exception if a given related resource is none.
-
-=======
 * Miguel Carranza (MiguelCarranza) for patching 'filter_value_to_python' to support __in filters in kwargs.
->>>>>>> 6fbe076b
 
 Thanks to Tav for providing validate_jsonp.py, placed in public domain.
 
