--- conflicted
+++ resolved
@@ -84,11 +84,8 @@
 * Revolution Systems & The Python Software Foundation for funding a significant portion of the port to Python 3!
 * tunix for a patch related to Tastypie's timezone-aware dates.
 * Steven Davidson (damycra) for a documentation patch.
-<<<<<<< HEAD
+* Harish Srinivas for a minor bug fix that raises an exception if a given related resource is none.
 * Alexey Kotlyarov (koterpillar) - fixing DateField/DateTimeField.
-=======
-* Harish Srinivas for a minor bug fix that raises an exception if a given related resource is none.
->>>>>>> 256ebe1d
 
 
 Thanks to Tav for providing validate_jsonp.py, placed in public domain.
