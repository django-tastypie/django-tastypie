# This workflow will install Python dependencies, run tests and lint with a variety of Python versions
# For more information see: https://help.github.com/actions/language-and-framework-guides/using-python-with-github-actions

name: Test Matrix

on:
  push:
    branches: [ master ]
  pull_request:
    branches: [ master ]

jobs:
  build:
    runs-on: ubuntu-20.04  # TODO: update to ubuntu-latest when django drops python 3.6
    strategy:
      fail-fast: false
      matrix:
<<<<<<< HEAD
        python-version: ["3.6", "3.7", "3.8", "3.9", "3.10"]
        django-version: ["2.2", "3.2", "4.0", "4.1"]  # Todo: add "dev" back
=======
        python-version: ["3.6", "3.7", "3.8", "3.9", "3.10", "3.11"]
        django-version: ["3.2", "4.0", "4.1", "4.2"]  # Todo: add "dev" back
>>>>>>> 88e02183
        exclude:
           - python-version: "3.6"
             django-version: "4.0"
           - python-version: "3.7"
             django-version: "4.0"
           - python-version: "3.6"
             django-version: "4.1"
           - python-version: "3.7"
             django-version: "4.1"
<<<<<<< HEAD
=======
           - python-version: "3.6"
             django-version: "4.2"
           - python-version: "3.7"
             django-version: "4.2"
>>>>>>> 88e02183
#           - python-version: "3.6"
#             django-version: "dev"
#           - python-version: "3.7"
#             django-version: "dev"

    steps:
    - uses: actions/checkout@v2
    - name: Install OS dependencies
      run: |
        sudo apt install -y binutils libproj-dev gdal-bin libsqlite3-mod-spatialite

    - name: Set up Python ${{ matrix.python-version }}
      uses: actions/setup-python@v4
      with:
        python-version: ${{ matrix.python-version }}
    - name: Install dependencies
      run: |
        python -m pip install --upgrade pip wheel virtualenv tox coveralls
    - name: Erase cached coverage
      run: |
        coverage erase
    - name: Flake8
      run: |
        tox -e py${{matrix.python-version}}-flake8
    - name: Docs
      run: |
        tox -e py${{matrix.python-version}}-docs
    - name: Test with Tox
      run: |
        tox -e py${{matrix.python-version}}-dj${{matrix.django-version}}
    - name: Upload coverage data to coveralls.io
      run: coveralls --service=github
      continue-on-error: true
      env:
        GITHUB_TOKEN: ${{ secrets.GITHUB_TOKEN }}
<|MERGE_RESOLUTION|>--- conflicted
+++ resolved
@@ -15,13 +15,8 @@
     strategy:
       fail-fast: false
       matrix:
-<<<<<<< HEAD
-        python-version: ["3.6", "3.7", "3.8", "3.9", "3.10"]
-        django-version: ["2.2", "3.2", "4.0", "4.1"]  # Todo: add "dev" back
-=======
         python-version: ["3.6", "3.7", "3.8", "3.9", "3.10", "3.11"]
-        django-version: ["3.2", "4.0", "4.1", "4.2"]  # Todo: add "dev" back
->>>>>>> 88e02183
+        django-version: ["3.2", "4.0", "4.1", "4.2", "5.0"]  # Todo: add "dev" back
         exclude:
            - python-version: "3.6"
              django-version: "4.0"
@@ -31,13 +26,16 @@
              django-version: "4.1"
            - python-version: "3.7"
              django-version: "4.1"
-<<<<<<< HEAD
-=======
            - python-version: "3.6"
              django-version: "4.2"
            - python-version: "3.7"
              django-version: "4.2"
->>>>>>> 88e02183
+           - python-version: "3.7"
+             django-version: "5.0"
+           - python-version: "3.8"
+             django-version: "5.0"
+           - python-version: "3.9"
+             django-version: "5.0"
 #           - python-version: "3.6"
 #             django-version: "dev"
 #           - python-version: "3.7"
